package utils

import (
	"github.com/ethereum/go-ethereum/common"
)

const MintModule string = "mint"

type Addresses struct {
	// Contract addresses
<<<<<<< HEAD
	FactoryAddr            common.Address
	UEProxyAddr            common.Address
	EVMImplAddr            common.Address
	HandlerAddr            common.Address
	PRC20USDCAddr          common.Address
	ExternalUSDCAddr       common.Address
	UniversalGatewayPCAddr common.Address
=======
	FactoryAddr     common.Address
	UEProxyAddr     common.Address
	EVMImplAddr     common.Address
	SVMImplAddr     common.Address
	NewEVMImplAddr  common.Address
	NewSVMImplAddr  common.Address
	HandlerAddr     common.Address
	PRC20USDCAddr   common.Address
	MigratedUEAAddr common.Address
>>>>>>> 8b6e7fc2

	// Account addresses (hex format)
	DefaultTestAddr string
	CosmosTestAddr  string
	TargetAddr      string
	TargetAddr2     string
}
type TestConfig struct {
	BaseCoinDenom  string
	DefaultCoinAmt int64
}

func GetDefaultAddresses() Addresses {
	return Addresses{
<<<<<<< HEAD
		FactoryAddr:            common.HexToAddress("0x00000000000000000000000000000000000000ea"),
		UEProxyAddr:            common.HexToAddress("0x0000000000000000000000000000000000000e09"),
		EVMImplAddr:            common.HexToAddress("0x0000000000000000000000000000000000000e01"),
		HandlerAddr:            common.HexToAddress("0x00000000000000000000000000000000000000C0"),
		PRC20USDCAddr:          common.HexToAddress("0x0000000000000000000000000000000000000e06"),
		ExternalUSDCAddr:       common.HexToAddress("0x0000000000000000000000000000000000000e07"),
		UniversalGatewayPCAddr: common.HexToAddress("0x00000000000000000000000000000000000000B0"),
		DefaultTestAddr:        "0x778d3206374f8ac265728e18e3fe2ae6b93e4ce4",
		CosmosTestAddr:         "cosmos18pjnzwr9xdnx2vnpv5mxywfnv56xxef5cludl5",
		TargetAddr:             "\x86i\xbe\xd1!\xfe\xfa=\x9c\xf2\x82\x12s\xf4\x89\xe7\x17̩]",
		TargetAddr2:            "0x527F3692F5C53CfA83F7689885995606F93b6164",
=======
		FactoryAddr:     common.HexToAddress("0x00000000000000000000000000000000000000ea"),
		UEProxyAddr:     common.HexToAddress("0x0000000000000000000000000000000000000e09"),
		EVMImplAddr:     common.HexToAddress("0x0000000000000000000000000000000000000e01"),
		SVMImplAddr:     common.HexToAddress("0x0000000000000000000000000000000000000e03"),
		NewEVMImplAddr:  common.HexToAddress("0x0000000000000000000000000000000000000e07"),
		NewSVMImplAddr:  common.HexToAddress("0x0000000000000000000000000000000000000e05"),
		HandlerAddr:     common.HexToAddress("0x00000000000000000000000000000000000000C0"),
		PRC20USDCAddr:   common.HexToAddress("0x0000000000000000000000000000000000000e06"),
		MigratedUEAAddr: common.HexToAddress("0x0000000000000000000000000000000000000d08"),
		DefaultTestAddr: "0x778d3206374f8ac265728e18e3fe2ae6b93e4ce4",
		CosmosTestAddr:  "cosmos18pjnzwr9xdnx2vnpv5mxywfnv56xxef5cludl5",
		TargetAddr:      "\x86i\xbe\xd1!\xfe\xfa=\x9c\xf2\x82\x12s\xf4\x89\xe7\x17̩]",
		TargetAddr2:     "0x527F3692F5C53CfA83F7689885995606F93b6164",
>>>>>>> 8b6e7fc2
	}
}

func GetDefaultTestConfig() TestConfig {
	return TestConfig{
		BaseCoinDenom:  "upc",
		DefaultCoinAmt: 23748000000000,
	}
}<|MERGE_RESOLUTION|>--- conflicted
+++ resolved
@@ -8,25 +8,17 @@
 
 type Addresses struct {
 	// Contract addresses
-<<<<<<< HEAD
 	FactoryAddr            common.Address
 	UEProxyAddr            common.Address
 	EVMImplAddr            common.Address
+	SVMImplAddr            common.Address
+	NewEVMImplAddr         common.Address
+	NewSVMImplAddr         common.Address
+	MigratedUEAAddr        common.Address
 	HandlerAddr            common.Address
 	PRC20USDCAddr          common.Address
 	ExternalUSDCAddr       common.Address
 	UniversalGatewayPCAddr common.Address
-=======
-	FactoryAddr     common.Address
-	UEProxyAddr     common.Address
-	EVMImplAddr     common.Address
-	SVMImplAddr     common.Address
-	NewEVMImplAddr  common.Address
-	NewSVMImplAddr  common.Address
-	HandlerAddr     common.Address
-	PRC20USDCAddr   common.Address
-	MigratedUEAAddr common.Address
->>>>>>> 8b6e7fc2
 
 	// Account addresses (hex format)
 	DefaultTestAddr string
@@ -41,33 +33,21 @@
 
 func GetDefaultAddresses() Addresses {
 	return Addresses{
-<<<<<<< HEAD
 		FactoryAddr:            common.HexToAddress("0x00000000000000000000000000000000000000ea"),
 		UEProxyAddr:            common.HexToAddress("0x0000000000000000000000000000000000000e09"),
 		EVMImplAddr:            common.HexToAddress("0x0000000000000000000000000000000000000e01"),
+		SVMImplAddr:            common.HexToAddress("0x0000000000000000000000000000000000000e03"),
+		NewEVMImplAddr:         common.HexToAddress("0x0000000000000000000000000000000000000e08"),
+		NewSVMImplAddr:         common.HexToAddress("0x0000000000000000000000000000000000000e05"),
 		HandlerAddr:            common.HexToAddress("0x00000000000000000000000000000000000000C0"),
 		PRC20USDCAddr:          common.HexToAddress("0x0000000000000000000000000000000000000e06"),
 		ExternalUSDCAddr:       common.HexToAddress("0x0000000000000000000000000000000000000e07"),
 		UniversalGatewayPCAddr: common.HexToAddress("0x00000000000000000000000000000000000000B0"),
+		MigratedUEAAddr:        common.HexToAddress("0x0000000000000000000000000000000000000d08"),
 		DefaultTestAddr:        "0x778d3206374f8ac265728e18e3fe2ae6b93e4ce4",
 		CosmosTestAddr:         "cosmos18pjnzwr9xdnx2vnpv5mxywfnv56xxef5cludl5",
 		TargetAddr:             "\x86i\xbe\xd1!\xfe\xfa=\x9c\xf2\x82\x12s\xf4\x89\xe7\x17̩]",
 		TargetAddr2:            "0x527F3692F5C53CfA83F7689885995606F93b6164",
-=======
-		FactoryAddr:     common.HexToAddress("0x00000000000000000000000000000000000000ea"),
-		UEProxyAddr:     common.HexToAddress("0x0000000000000000000000000000000000000e09"),
-		EVMImplAddr:     common.HexToAddress("0x0000000000000000000000000000000000000e01"),
-		SVMImplAddr:     common.HexToAddress("0x0000000000000000000000000000000000000e03"),
-		NewEVMImplAddr:  common.HexToAddress("0x0000000000000000000000000000000000000e07"),
-		NewSVMImplAddr:  common.HexToAddress("0x0000000000000000000000000000000000000e05"),
-		HandlerAddr:     common.HexToAddress("0x00000000000000000000000000000000000000C0"),
-		PRC20USDCAddr:   common.HexToAddress("0x0000000000000000000000000000000000000e06"),
-		MigratedUEAAddr: common.HexToAddress("0x0000000000000000000000000000000000000d08"),
-		DefaultTestAddr: "0x778d3206374f8ac265728e18e3fe2ae6b93e4ce4",
-		CosmosTestAddr:  "cosmos18pjnzwr9xdnx2vnpv5mxywfnv56xxef5cludl5",
-		TargetAddr:      "\x86i\xbe\xd1!\xfe\xfa=\x9c\xf2\x82\x12s\xf4\x89\xe7\x17̩]",
-		TargetAddr2:     "0x527F3692F5C53CfA83F7689885995606F93b6164",
->>>>>>> 8b6e7fc2
 	}
 }
 
