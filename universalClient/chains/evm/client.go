package evm

import (
	"context"
	"fmt"
	"math/big"
	"strings"
	"time"

	"github.com/ethereum/go-ethereum/ethclient"
	"github.com/rs/zerolog"

<<<<<<< HEAD
	"github.com/rollchains/pchain/universalClient/chains/common"
	"github.com/rollchains/pchain/universalClient/config"
	"github.com/rollchains/pchain/universalClient/db"
	"github.com/rollchains/pchain/universalClient/rpcpool"
	uregistrytypes "github.com/rollchains/pchain/x/uregistry/types"
=======
	"github.com/pushchain/push-chain-node/universalClient/chains/common"
	uregistrytypes "github.com/pushchain/push-chain-node/x/uregistry/types"
>>>>>>> a72c5079
)

// Client implements the ChainClient interface for EVM chains
type Client struct {
	*common.BaseChainClient
	logger         zerolog.Logger
	chainID        int64             // Numeric chain ID extracted from CAIP-2
	rpcPool        *rpcpool.Manager  // Pool manager for multiple RPC endpoints
	ethClient      *ethclient.Client // Fallback single client (legacy)
	gatewayHandler *GatewayHandler
	database       *db.DB
	appConfig      *config.Config
	retryManager   *common.RetryManager
	voteHandler    common.VoteHandler // Optional vote handler
	stopCh         chan struct{}
}

// NewClient creates a new EVM chain client
func NewClient(config *uregistrytypes.ChainConfig, database *db.DB, appConfig *config.Config, logger zerolog.Logger) (*Client, error) {
	if config == nil {
		return nil, fmt.Errorf("config is nil")
	}

	if config.VmType != uregistrytypes.VmType_EVM {
		return nil, fmt.Errorf("invalid VM type for EVM client: %v", config.VmType)
	}

	// Parse CAIP-2 chain ID (e.g., "eip155:11155111")
	chainID, err := parseEVMChainID(config.Chain)
	if err != nil {
		return nil, fmt.Errorf("failed to parse chain ID: %w", err)
	}

	client := &Client{
		BaseChainClient: common.NewBaseChainClient(config),
		logger: logger.With().
			Str("component", "evm_client").
			Str("chain", config.Chain).
			Logger(),
		chainID:      chainID,
		database:     database,
		appConfig:    appConfig,
		retryManager: common.NewRetryManager(nil, logger),
		stopCh:       make(chan struct{}),
	}

	return client, nil
}

// getRPCURLs returns the list of RPC URLs to use for this chain
func (c *Client) getRPCURLs() []string {
	// Only use RPC URLs from local config - no fallback to registry
	if c.appConfig != nil {
		urls := common.GetRPCURLs(c.GetConfig(), c.appConfig)

		if len(urls) > 0 {
			c.logger.Info().
				Str("chain", c.GetConfig().Chain).
				Int("url_count", len(urls)).
				Msg("using RPC URLs from local configuration")
			return urls
		}
	}

	chainName := ""
	if c.GetConfig() != nil {
		chainName = c.GetConfig().Chain
	}
	c.logger.Warn().
		Str("chain", chainName).
		Msg("no RPC URLs configured for chain in local config")
	return []string{}
}

// executeWithFailover executes a function with automatic failover across RPC endpoints
func (c *Client) executeWithFailover(ctx context.Context, operation string, fn func(*ethclient.Client) error) error {
	if c.rpcPool != nil {
		// Use pool with automatic failover
		maxAttempts := 3 // Limit attempts to avoid infinite loops

		for attempt := 0; attempt < maxAttempts; attempt++ {
			// Respect context cancellation between attempts
			if ctx != nil {
				select {
				case <-ctx.Done():
					return ctx.Err()
				default:
				}
			}
			endpoint, err := c.rpcPool.SelectEndpoint()
			if err != nil {
				return fmt.Errorf("no healthy endpoints available for %s: %w", operation, err)
			}

			ethClient, err := GetEthClientFromPool(endpoint)
			if err != nil {
				c.logger.Error().
					Err(err).
					Str("operation", operation).
					Str("url", endpoint.URL).
					Msg("failed to get eth client from endpoint")
				continue
			}

			start := time.Now()
			err = fn(ethClient)
			latency := time.Since(start)

			if err == nil {
				// Success - update metrics and return
				c.rpcPool.UpdateEndpointMetrics(endpoint, true, latency, nil)
				c.logger.Debug().
					Str("operation", operation).
					Str("url", endpoint.URL).
					Dur("latency", latency).
					Int("attempt", attempt+1).
					Msg("operation completed successfully")
				return nil
			}

			// Failure - update metrics and try next endpoint
			c.rpcPool.UpdateEndpointMetrics(endpoint, false, latency, err)
			c.logger.Warn().
				Str("operation", operation).
				Str("url", endpoint.URL).
				Dur("latency", latency).
				Int("attempt", attempt+1).
				Err(err).
				Msg("operation failed, trying next endpoint")
		}

		return fmt.Errorf("operation %s failed after %d attempts", operation, maxAttempts)
	}

	// Fallback to single client
	// Respect context cancellation
	if ctx != nil {
		select {
		case <-ctx.Done():
			return ctx.Err()
		default:
		}
	}
	if c.ethClient == nil {
		return fmt.Errorf("no eth client available for %s", operation)
	}

	return fn(c.ethClient)
}

// Start initializes and starts the EVM chain client
func (c *Client) Start(ctx context.Context) error {
	// Create a long-lived context for this client
	// Don't use the passed context directly as it may be short-lived
	clientCtx := context.Background()
	c.SetContext(clientCtx)

	// Get RPC URLs for this chain
	rpcURLs := c.getRPCURLs()
	if len(rpcURLs) == 0 {
		return fmt.Errorf("no RPC URLs configured for chain %s", c.GetConfig().Chain)
	}

	c.logger.Info().
		Int64("chain_id", c.chainID).
		Int("rpc_url_count", len(rpcURLs)).
		Strs("rpc_urls", rpcURLs).
		Msg("starting EVM chain client")

	// Connect with retry logic - use clientCtx for long-lived operations
	err := c.retryManager.ExecuteWithRetry(ctx, "initial_connection", func() error {
		return c.connect(clientCtx)
	})
	if err != nil {
		return fmt.Errorf("failed to establish initial connection: %w", err)
	}

	// RPCPool handles all connection monitoring now

	// Initialize gateway handler if gateway is configured
	if c.GetConfig() != nil && c.GetConfig().GatewayAddress != "" {
		// Create gateway handler with parent client reference for pool access
		handler, err := NewGatewayHandler(
			c, // Pass the client instance for RPC pool access
			c.GetConfig(),
			c.database,
			c.appConfig,
			c.logger,
		)
		if err != nil {
			c.logger.Warn().Err(err).Msg("failed to create gateway handler")
			// Not a fatal error - continue without gateway support
		} else {
			c.gatewayHandler = handler
			
			// Set vote handler if available
			if c.voteHandler != nil {
				c.gatewayHandler.SetVoteHandler(c.voteHandler)
				c.logger.Info().Msg("vote handler set on gateway handler during initialization")
			}
			c.logger.Info().
				Str("gateway_address", c.GetConfig().GatewayAddress).
				Msg("gateway handler initialized")

			// Start watching for gateway events in background
			go c.watchGatewayEvents()
		}
	}

	return nil
}

// watchGatewayEvents starts watching for gateway events in the background
func (c *Client) watchGatewayEvents() {
	c.logger.Info().
		Str("gateway_address", c.GetConfig().GatewayAddress).
		Msg("starting gateway event watcher")

	// Use the client's own context which is long-lived
	ctx := c.Context()
	if ctx == nil {
		c.logger.Error().Msg("client context is nil, cannot start event watcher")
		return
	}

	for {
		select {
		case <-ctx.Done():
			c.logger.Info().Msg("stopping gateway event watcher: context done")
			return
		case <-c.stopCh:
			c.logger.Info().Msg("stopping gateway event watcher: stop signal")
			return
		default:
			// Check if we have available endpoints
			if c.rpcPool != nil && c.rpcPool.GetHealthyEndpointCount() == 0 {
				c.logger.Debug().Msg("waiting for healthy endpoints")
				time.Sleep(5 * time.Second)
				continue
			} else if c.rpcPool == nil && c.ethClient == nil {
				c.logger.Debug().Msg("waiting for connection to be established")
				time.Sleep(5 * time.Second)
				continue
			}

			// Check if gateway handler is available
			if c.gatewayHandler == nil {
				c.logger.Error().Msg("gateway handler is not initialized")
				return
			}

			// Get the starting block from database
			startBlock, err := c.gatewayHandler.GetStartBlock(ctx)
			if err != nil {
				c.logger.Error().Err(err).Msg("failed to get start block")
				time.Sleep(5 * time.Second)
				continue
			}

			// Log the starting point
			c.logger.Info().
				Uint64("start_block", startBlock).
				Msg("determined starting block from database")

			// Start watching events using long-lived context
			eventChan, err := c.WatchGatewayEvents(ctx, 9084430)
			if err != nil {
				c.logger.Error().Err(err).Msg("failed to start watching gateway events")
				time.Sleep(5 * time.Second)
				continue
			}

			c.logger.Info().
				Uint64("from_block", startBlock).
				Msg("gateway event watcher started")

			// Process events until error or disconnection
			watchErr := c.processGatewayEvents(ctx, eventChan)
			if watchErr != nil {
				c.logger.Error().Err(watchErr).Msg("gateway event processing error")
				time.Sleep(5 * time.Second)
			}
		}
	}
}

// processGatewayEvents processes events from the event channel
func (c *Client) processGatewayEvents(ctx context.Context, eventChan <-chan *common.GatewayEvent) error {
	for {
		select {
		case <-ctx.Done():
			return ctx.Err()
		case <-c.stopCh:
			return fmt.Errorf("stop signal received")
		case event, ok := <-eventChan:
			if !ok {
				return fmt.Errorf("event channel closed")
			}
			if event != nil {
				c.logger.Info().
					Str("tx_hash", event.TxHash).
					Str("method", event.Method).
					Uint64("block", event.BlockNumber).
					Str("sender", event.Sender).
					Str("receiver", event.Receiver).
					Str("amount", event.Amount).
					Msg("received gateway event")

				// TODO: Process the event - e.g., send to a queue, update state, etc.
				// For now, we're just logging it
			}
		}
	}
}

// connect establishes connection to the EVM RPC endpoint(s)
func (c *Client) connect(ctx context.Context) error {
	rpcURLs := c.getRPCURLs()

	if len(rpcURLs) > 1 {
		// Multiple URLs - use pool manager
		return c.initializeRPCPool(ctx, rpcURLs)
	} else if len(rpcURLs) == 1 {
		// Single URL - use traditional client
		return c.initializeSingleClient(ctx, rpcURLs[0])
	}

	return fmt.Errorf("no RPC URLs configured")
}

// initializeRPCPool creates and initializes the RPC pool manager
func (c *Client) initializeRPCPool(ctx context.Context, rpcURLs []string) error {
	c.logger.Info().
		Int("url_count", len(rpcURLs)).
		Msg("initializing EVM RPC pool")

	// Create pool manager using the new rpcpool module
	c.rpcPool = rpcpool.NewManager(
		c.GetConfig().Chain,
		rpcURLs,
		&c.appConfig.RPCPoolConfig,
		CreateEVMClientFactory(),
		c.logger,
	)

	if c.rpcPool == nil {
		return fmt.Errorf("failed to create RPC pool manager")
	}

	// Set up health checker
	healthChecker := CreateEVMHealthChecker(c.chainID)
	c.rpcPool.HealthMonitor.SetHealthChecker(healthChecker)

	// Start the pool with the long-lived context
	// Note: ctx here should be the long-lived clientCtx passed from Start() -> connect()
	if err := c.rpcPool.Start(ctx); err != nil {
		return fmt.Errorf("failed to start RPC pool: %w", err)
	}

	c.logger.Info().
		Int("healthy_endpoints", c.rpcPool.GetHealthyEndpointCount()).
		Msg("EVM RPC pool initialized successfully")

	return nil
}

// initializeSingleClient creates a traditional single client (legacy mode)
func (c *Client) initializeSingleClient(ctx context.Context, rpcURL string) error {
	c.logger.Info().
		Str("rpc_url", rpcURL).
		Msg("initializing single EVM RPC client (legacy mode)")

	ethClient, err := ethclient.DialContext(ctx, rpcURL)
	if err != nil {
		return fmt.Errorf("failed to connect to EVM RPC: %w", err)
	}

	// Verify connection by getting chain ID
	chainID, err := ethClient.ChainID(ctx)
	if err != nil {
		ethClient.Close()
		return fmt.Errorf("failed to get chain ID: %w", err)
	}

	// Verify chain ID matches expected
	if chainID.Int64() != c.chainID {
		ethClient.Close()
		return fmt.Errorf("chain ID mismatch: expected %d, got %d", c.chainID, chainID.Int64())
	}

	c.ethClient = ethClient

	c.logger.Info().
		Int64("chain_id", chainID.Int64()).
		Msg("successfully connected to EVM RPC")

	return nil
}

// SetVoteHandler sets the vote handler for confirmed transactions
func (c *Client) SetVoteHandler(handler common.VoteHandler) {
	c.voteHandler = handler
	if c.gatewayHandler != nil {
		c.gatewayHandler.SetVoteHandler(handler)
		c.logger.Info().Msg("vote handler set on EVM client and gateway handler")
	} else {
		c.logger.Debug().Msg("vote handler stored, will be set on gateway handler during start")
	}
}

// Stop gracefully shuts down the EVM chain client
func (c *Client) Stop() error {
	c.logger.Info().Msg("stopping EVM chain client")

	// Signal stop to all components
	close(c.stopCh)

	// Stop RPC pool if using it
	if c.rpcPool != nil {
		c.rpcPool.Stop()
		c.rpcPool = nil
	}

	// Cancel context
	c.Cancel()

	// Close single ethclient connection (legacy mode)
	if c.ethClient != nil {
		c.ethClient.Close()
		c.ethClient = nil
	}

	c.logger.Info().Msg("EVM chain client stopped")
	return nil
}

// IsHealthy checks if the EVM chain client is operational
func (c *Client) IsHealthy() bool {
	if c.Context() == nil {
		return false
	}

	select {
	case <-c.Context().Done():
		return false
	default:
		// Check if we have healthy endpoints or a working single client
		if c.rpcPool != nil {
			healthyCount := c.rpcPool.GetHealthyEndpointCount()
			return healthyCount >= c.appConfig.RPCPoolConfig.MinHealthyEndpoints
		}

		// Fallback to single client health check
		if c.ethClient == nil {
			return false
		}

		ctx, cancel := context.WithTimeout(context.Background(), 5*time.Second)
		defer cancel()
<<<<<<< HEAD

=======
>>>>>>> a72c5079
		_, err := c.ethClient.BlockNumber(ctx)
		if err != nil {
			c.logger.Warn().Err(err).Msg("health check failed")
			return false
		}
		return true
	}
}

// GetChainID returns the numeric chain ID
func (c *Client) GetChainID() int64 {
	return c.chainID
}

// GetLatestBlockNumber returns the latest block number with automatic failover
func (c *Client) GetLatestBlockNumber(ctx context.Context) (*big.Int, error) {
<<<<<<< HEAD
	var blockNumber uint64
	var err error

	err = c.executeWithFailover(ctx, "get_block_number", func(client *ethclient.Client) error {
		blockNumber, err = client.BlockNumber(ctx)
		return err
	})

	if err != nil {
		return nil, fmt.Errorf("failed to get block number: %w", err)
	}

	return new(big.Int).SetUint64(blockNumber), nil
=======
	if c.ethClient == nil {
		return nil, fmt.Errorf("client not connected")
	}
	blockNum, err := c.ethClient.BlockNumber(ctx)
	if err != nil {
		return nil, fmt.Errorf("failed to get block number: %w", err)
	}
	return new(big.Int).SetUint64(blockNum), nil
>>>>>>> a72c5079
}

// GetRPCURL returns the first RPC endpoint URL from config or empty string
func (c *Client) GetRPCURL() string {
	urls := c.getRPCURLs()
	if len(urls) > 0 {
		return urls[0]
	}
	return ""
}

// parseEVMChainID extracts the numeric chain ID from CAIP-2 format
func parseEVMChainID(caip2 string) (int64, error) {
	// Expected format: "eip155:11155111"
	parts := strings.Split(caip2, ":")
	if len(parts) != 2 {
		return 0, fmt.Errorf("invalid CAIP-2 format: %s", caip2)
	}

	if parts[0] != "eip155" {
		return 0, fmt.Errorf("not an EVM chain: %s", parts[0])
	}

	var chainID int64
	if _, err := fmt.Sscanf(parts[1], "%d", &chainID); err != nil {
		return 0, fmt.Errorf("failed to parse chain ID: %w", err)
	}

	return chainID, nil
}

// Gateway operation implementations

// GetLatestBlock returns the latest block number
func (c *Client) GetLatestBlock(ctx context.Context) (uint64, error) {
	if c.gatewayHandler != nil {
		return c.gatewayHandler.GetLatestBlock(ctx)
	}

	// Fallback to direct client call
	if c.ethClient == nil {
		return 0, fmt.Errorf("client not connected")
	}
	return c.ethClient.BlockNumber(ctx)
}

// WatchGatewayEvents starts watching for gateway events
func (c *Client) WatchGatewayEvents(ctx context.Context, fromBlock uint64) (<-chan *common.GatewayEvent, error) {
	if c.gatewayHandler == nil {
		return nil, fmt.Errorf("gateway handler not initialized")
	}
	return c.gatewayHandler.WatchGatewayEvents(ctx, fromBlock)
}

// GetTransactionConfirmations returns the number of confirmations for a transaction
func (c *Client) GetTransactionConfirmations(ctx context.Context, txHash string) (uint64, error) {
	if c.gatewayHandler == nil {
		return 0, fmt.Errorf("gateway handler not initialized")
	}
	return c.gatewayHandler.GetTransactionConfirmations(ctx, txHash)
}

// IsConfirmed checks if a transaction has enough confirmations
func (c *Client) IsConfirmed(ctx context.Context, txHash string) (bool, error) {
	if c.gatewayHandler == nil {
		return false, fmt.Errorf("gateway handler not initialized")
	}
	return c.gatewayHandler.IsConfirmed(ctx, txHash)
}<|MERGE_RESOLUTION|>--- conflicted
+++ resolved
@@ -10,16 +10,11 @@
 	"github.com/ethereum/go-ethereum/ethclient"
 	"github.com/rs/zerolog"
 
-<<<<<<< HEAD
-	"github.com/rollchains/pchain/universalClient/chains/common"
-	"github.com/rollchains/pchain/universalClient/config"
-	"github.com/rollchains/pchain/universalClient/db"
-	"github.com/rollchains/pchain/universalClient/rpcpool"
-	uregistrytypes "github.com/rollchains/pchain/x/uregistry/types"
-=======
 	"github.com/pushchain/push-chain-node/universalClient/chains/common"
+	"github.com/pushchain/push-chain-node/universalClient/config"
+	"github.com/pushchain/push-chain-node/universalClient/db"
+	"github.com/pushchain/push-chain-node/universalClient/rpcpool"
 	uregistrytypes "github.com/pushchain/push-chain-node/x/uregistry/types"
->>>>>>> a72c5079
 )
 
 // Client implements the ChainClient interface for EVM chains
@@ -214,7 +209,7 @@
 			// Not a fatal error - continue without gateway support
 		} else {
 			c.gatewayHandler = handler
-			
+
 			// Set vote handler if available
 			if c.voteHandler != nil {
 				c.gatewayHandler.SetVoteHandler(c.voteHandler)
@@ -479,10 +474,6 @@
 
 		ctx, cancel := context.WithTimeout(context.Background(), 5*time.Second)
 		defer cancel()
-<<<<<<< HEAD
-
-=======
->>>>>>> a72c5079
 		_, err := c.ethClient.BlockNumber(ctx)
 		if err != nil {
 			c.logger.Warn().Err(err).Msg("health check failed")
@@ -499,21 +490,6 @@
 
 // GetLatestBlockNumber returns the latest block number with automatic failover
 func (c *Client) GetLatestBlockNumber(ctx context.Context) (*big.Int, error) {
-<<<<<<< HEAD
-	var blockNumber uint64
-	var err error
-
-	err = c.executeWithFailover(ctx, "get_block_number", func(client *ethclient.Client) error {
-		blockNumber, err = client.BlockNumber(ctx)
-		return err
-	})
-
-	if err != nil {
-		return nil, fmt.Errorf("failed to get block number: %w", err)
-	}
-
-	return new(big.Int).SetUint64(blockNumber), nil
-=======
 	if c.ethClient == nil {
 		return nil, fmt.Errorf("client not connected")
 	}
@@ -522,7 +498,6 @@
 		return nil, fmt.Errorf("failed to get block number: %w", err)
 	}
 	return new(big.Int).SetUint64(blockNum), nil
->>>>>>> a72c5079
 }
 
 // GetRPCURL returns the first RPC endpoint URL from config or empty string
@@ -552,43 +527,4 @@
 	}
 
 	return chainID, nil
-}
-
-// Gateway operation implementations
-
-// GetLatestBlock returns the latest block number
-func (c *Client) GetLatestBlock(ctx context.Context) (uint64, error) {
-	if c.gatewayHandler != nil {
-		return c.gatewayHandler.GetLatestBlock(ctx)
-	}
-
-	// Fallback to direct client call
-	if c.ethClient == nil {
-		return 0, fmt.Errorf("client not connected")
-	}
-	return c.ethClient.BlockNumber(ctx)
-}
-
-// WatchGatewayEvents starts watching for gateway events
-func (c *Client) WatchGatewayEvents(ctx context.Context, fromBlock uint64) (<-chan *common.GatewayEvent, error) {
-	if c.gatewayHandler == nil {
-		return nil, fmt.Errorf("gateway handler not initialized")
-	}
-	return c.gatewayHandler.WatchGatewayEvents(ctx, fromBlock)
-}
-
-// GetTransactionConfirmations returns the number of confirmations for a transaction
-func (c *Client) GetTransactionConfirmations(ctx context.Context, txHash string) (uint64, error) {
-	if c.gatewayHandler == nil {
-		return 0, fmt.Errorf("gateway handler not initialized")
-	}
-	return c.gatewayHandler.GetTransactionConfirmations(ctx, txHash)
-}
-
-// IsConfirmed checks if a transaction has enough confirmations
-func (c *Client) IsConfirmed(ctx context.Context, txHash string) (bool, error) {
-	if c.gatewayHandler == nil {
-		return false, fmt.Errorf("gateway handler not initialized")
-	}
-	return c.gatewayHandler.IsConfirmed(ctx, txHash)
 }