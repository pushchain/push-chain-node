--- conflicted
+++ resolved
@@ -40,7 +40,7 @@
 	if updateSeconds <= 0 {
 		updateSeconds = 60
 	}
-	
+
 	return &ConfigUpdater{
 		registry:     registryClient,
 		cache:        cache,
@@ -78,21 +78,12 @@
 		Str("timeout", (time.Duration(u.config.InitialFetchTimeoutSeconds) * time.Second).String()).
 		Msg("performing initial configuration fetch")
 
-<<<<<<< HEAD
 	backoff := time.Duration(u.config.RetryBackoffSeconds) * time.Second
-	
+
 	for attempt := 1; attempt <= u.config.InitialFetchRetries; attempt++ {
 		// Create timeout context for this attempt
 		attemptCtx, cancel := context.WithTimeout(ctx, time.Duration(u.config.InitialFetchTimeoutSeconds)*time.Second)
-		
-=======
-	backoff := u.config.RetryBackoff
-
-	for attempt := 1; attempt <= u.config.InitialFetchRetries; attempt++ {
-		// Create timeout context for this attempt
-		attemptCtx, cancel := context.WithTimeout(ctx, u.config.InitialFetchTimeout)
-
->>>>>>> a72c5079
+
 		u.logger.Info().
 			Int("attempt", attempt).
 			Int("max_attempts", u.config.InitialFetchRetries).
@@ -224,12 +215,7 @@
 
 		seenChains[config.Chain] = true
 
-<<<<<<< HEAD
 		if config.Enabled == nil || (!config.Enabled.IsInboundEnabled && !config.Enabled.IsOutboundEnabled) {
-=======
-		// TODO: check it once @shoaib
-		if !config.Enabled.IsInboundEnabled {
->>>>>>> a72c5079
 			u.logger.Debug().
 				Str("chain", config.Chain).
 				Msg("chain is disabled, removing if exists")
