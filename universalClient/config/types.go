package config

<<<<<<< HEAD
import (
	"time"
)

// KeyringBackend represents the type of keyring backend to use
type KeyringBackend string

const (
	// KeyringBackendTest is the test Cosmos keyring backend (unencrypted)
	KeyringBackendTest KeyringBackend = "test"

	// KeyringBackendFile is the file Cosmos keyring backend (encrypted)
	KeyringBackendFile KeyringBackend = "file"
)

=======
>>>>>>> 3d07503a
type Config struct {
	// Log Config
	LogLevel   int    `json:"log_level"`   // e.g., 0 = debug, 1 = info, etc.
	LogFormat  string `json:"log_format"`  // "json" or "console"
	LogSampler bool   `json:"log_sampler"` // if true, samples logs (e.g., 1 in 5)

	// Registry Config
	PushChainGRPCURLs             []string `json:"push_chain_grpc_urls"`              // Push Chain gRPC endpoints (default: ["localhost:9090"])
	ConfigRefreshIntervalSeconds  int      `json:"config_refresh_interval_seconds"`   // How often to refresh configs in seconds (default: 60)
	MaxRetries                    int      `json:"max_retries"`                       // Max retry attempts for registry queries (default: 3)
	RetryBackoffSeconds           int      `json:"retry_backoff_seconds"`             // Initial retry backoff duration in seconds (default: 1)

	// Startup configuration
	InitialFetchRetries        int `json:"initial_fetch_retries"`         // Number of retries for initial config fetch (default: 5)
	InitialFetchTimeoutSeconds int `json:"initial_fetch_timeout_seconds"` // Timeout per initial fetch attempt in seconds (default: 30)

	QueryServerPort int `json:"query_server_port"` // Port for HTTP query server (default: 8080)
<<<<<<< HEAD

	// Keyring configuration
	KeyringBackend KeyringBackend `json:"keyring_backend"` // Keyring backend type (file/test)
=======
	
	// Event monitoring configuration
	EventPollingIntervalSeconds int `json:"event_polling_interval_seconds"` // How often to poll for new events in seconds (default: 5)

	// Database configuration
	DatabaseBaseDir string `json:"database_base_dir"` // Base directory for chain databases (default: ~/.puniversal/databases)

	// Transaction cleanup configuration (global defaults)
	TransactionCleanupIntervalSeconds int `json:"transaction_cleanup_interval_seconds"` // Global default: How often to run cleanup in seconds (default: 3600)
	TransactionRetentionPeriodSeconds int `json:"transaction_retention_period_seconds"` // Global default: How long to keep confirmed transactions in seconds (default: 86400)

	// RPC Pool configuration
	RPCPoolConfig RPCPoolConfig `json:"rpc_pool_config"` // RPC pool configuration

	// Unified per-chain configuration
	ChainConfigs map[string]ChainSpecificConfig `json:"chain_configs"` // Map of chain ID to all chain-specific settings
}

// ChainSpecificConfig holds all chain-specific configuration in one place
type ChainSpecificConfig struct {
	// RPC Configuration
	RPCURLs []string `json:"rpc_urls,omitempty"` // RPC endpoints for this chain
	
	// Transaction Cleanup Configuration
	CleanupIntervalSeconds *int `json:"cleanup_interval_seconds,omitempty"` // How often to run cleanup for this chain (optional, uses global default if not set)
	RetentionPeriodSeconds *int `json:"retention_period_seconds,omitempty"` // How long to keep confirmed transactions for this chain (optional, uses global default if not set)
	
	// Future chain-specific settings can be added here
}

// RPCPoolConfig holds configuration for RPC endpoint pooling
type RPCPoolConfig struct {
	HealthCheckIntervalSeconds int    `json:"health_check_interval_seconds"` // How often to check endpoint health in seconds (default: 30)
	UnhealthyThreshold         int    `json:"unhealthy_threshold"`           // Consecutive failures before marking unhealthy (default: 3)
	RecoveryIntervalSeconds    int    `json:"recovery_interval_seconds"`     // How long to wait before retesting excluded endpoint in seconds (default: 300)
	MinHealthyEndpoints        int    `json:"min_healthy_endpoints"`         // Minimum healthy endpoints required (default: 1)
	RequestTimeoutSeconds      int    `json:"request_timeout_seconds"`       // Timeout for individual RPC requests in seconds (default: 10)
	LoadBalancingStrategy      string `json:"load_balancing_strategy"`       // "round-robin" or "weighted" (default: "round-robin")
}

// GetChainRPCURLs returns the map of chain RPC URLs extracted from unified config
func (c *Config) GetChainRPCURLs() map[string][]string {
	result := make(map[string][]string)
	if c.ChainConfigs != nil {
		for chainID, config := range c.ChainConfigs {
			if len(config.RPCURLs) > 0 {
				result[chainID] = config.RPCURLs
			}
		}
	}
	return result
}

// GetChainCleanupSettings returns cleanup settings for a specific chain
// Falls back to global defaults if no chain-specific settings exist
func (c *Config) GetChainCleanupSettings(chainID string) (cleanupInterval, retentionPeriod int) {
	// Start with global defaults
	cleanupInterval = c.TransactionCleanupIntervalSeconds
	retentionPeriod = c.TransactionRetentionPeriodSeconds
	
	// Check for chain-specific overrides in unified config
	if c.ChainConfigs != nil {
		if config, ok := c.ChainConfigs[chainID]; ok {
			// Override with chain-specific values if provided
			if config.CleanupIntervalSeconds != nil {
				cleanupInterval = *config.CleanupIntervalSeconds
			}
			if config.RetentionPeriodSeconds != nil {
				retentionPeriod = *config.RetentionPeriodSeconds
			}
		}
	}
	
	return cleanupInterval, retentionPeriod
}

// GetChainConfig returns the complete configuration for a specific chain
func (c *Config) GetChainConfig(chainID string) *ChainSpecificConfig {
	if c.ChainConfigs != nil {
		if config, ok := c.ChainConfigs[chainID]; ok {
			return &config
		}
	}
	// Return empty config if not found
	return &ChainSpecificConfig{}
>>>>>>> 3d07503a
}<|MERGE_RESOLUTION|>--- conflicted
+++ resolved
@@ -1,9 +1,4 @@
 package config
-
-<<<<<<< HEAD
-import (
-	"time"
-)
 
 // KeyringBackend represents the type of keyring backend to use
 type KeyringBackend string
@@ -16,8 +11,6 @@
 	KeyringBackendFile KeyringBackend = "file"
 )
 
-=======
->>>>>>> 3d07503a
 type Config struct {
 	// Log Config
 	LogLevel   int    `json:"log_level"`   // e.g., 0 = debug, 1 = info, etc.
@@ -25,22 +18,20 @@
 	LogSampler bool   `json:"log_sampler"` // if true, samples logs (e.g., 1 in 5)
 
 	// Registry Config
-	PushChainGRPCURLs             []string `json:"push_chain_grpc_urls"`              // Push Chain gRPC endpoints (default: ["localhost:9090"])
-	ConfigRefreshIntervalSeconds  int      `json:"config_refresh_interval_seconds"`   // How often to refresh configs in seconds (default: 60)
-	MaxRetries                    int      `json:"max_retries"`                       // Max retry attempts for registry queries (default: 3)
-	RetryBackoffSeconds           int      `json:"retry_backoff_seconds"`             // Initial retry backoff duration in seconds (default: 1)
+	PushChainGRPCURLs            []string `json:"push_chain_grpc_urls"`            // Push Chain gRPC endpoints (default: ["localhost:9090"])
+	ConfigRefreshIntervalSeconds int      `json:"config_refresh_interval_seconds"` // How often to refresh configs in seconds (default: 60)
+	MaxRetries                   int      `json:"max_retries"`                     // Max retry attempts for registry queries (default: 3)
+	RetryBackoffSeconds          int      `json:"retry_backoff_seconds"`           // Initial retry backoff duration in seconds (default: 1)
 
 	// Startup configuration
 	InitialFetchRetries        int `json:"initial_fetch_retries"`         // Number of retries for initial config fetch (default: 5)
 	InitialFetchTimeoutSeconds int `json:"initial_fetch_timeout_seconds"` // Timeout per initial fetch attempt in seconds (default: 30)
 
 	QueryServerPort int `json:"query_server_port"` // Port for HTTP query server (default: 8080)
-<<<<<<< HEAD
 
 	// Keyring configuration
 	KeyringBackend KeyringBackend `json:"keyring_backend"` // Keyring backend type (file/test)
-=======
-	
+
 	// Event monitoring configuration
 	EventPollingIntervalSeconds int `json:"event_polling_interval_seconds"` // How often to poll for new events in seconds (default: 5)
 
@@ -62,11 +53,11 @@
 type ChainSpecificConfig struct {
 	// RPC Configuration
 	RPCURLs []string `json:"rpc_urls,omitempty"` // RPC endpoints for this chain
-	
+
 	// Transaction Cleanup Configuration
 	CleanupIntervalSeconds *int `json:"cleanup_interval_seconds,omitempty"` // How often to run cleanup for this chain (optional, uses global default if not set)
 	RetentionPeriodSeconds *int `json:"retention_period_seconds,omitempty"` // How long to keep confirmed transactions for this chain (optional, uses global default if not set)
-	
+
 	// Future chain-specific settings can be added here
 }
 
@@ -99,7 +90,7 @@
 	// Start with global defaults
 	cleanupInterval = c.TransactionCleanupIntervalSeconds
 	retentionPeriod = c.TransactionRetentionPeriodSeconds
-	
+
 	// Check for chain-specific overrides in unified config
 	if c.ChainConfigs != nil {
 		if config, ok := c.ChainConfigs[chainID]; ok {
@@ -112,7 +103,7 @@
 			}
 		}
 	}
-	
+
 	return cleanupInterval, retentionPeriod
 }
 
@@ -125,5 +116,4 @@
 	}
 	// Return empty config if not found
 	return &ChainSpecificConfig{}
->>>>>>> 3d07503a
 }