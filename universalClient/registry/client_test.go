--- conflicted
+++ resolved
@@ -48,14 +48,7 @@
 			Chain:          "eip155:11155111",
 			VmType:         uregistrytypes.VmType_EVM,
 			GatewayAddress: "0x123...",
-<<<<<<< HEAD
 			Enabled:        &uregistrytypes.ChainEnabled{IsInboundEnabled: true, IsOutboundEnabled: true},
-=======
-			Enabled: &uregistrytypes.ChainEnabled{
-				IsInboundEnabled:  true,
-				IsOutboundEnabled: true,
-			},
->>>>>>> a72c5079
 		}
 
 		mockClient.EXPECT().
@@ -81,7 +74,6 @@
 	t.Run("GetAllChainConfigs_Success", func(t *testing.T) {
 		expectedConfigs := []*uregistrytypes.ChainConfig{
 			{
-<<<<<<< HEAD
 				Chain:   "eip155:11155111",
 				VmType:  uregistrytypes.VmType_EVM,
 				Enabled: &uregistrytypes.ChainEnabled{IsInboundEnabled: true, IsOutboundEnabled: true},
@@ -90,22 +82,6 @@
 				Chain:   "solana:EtWTRABZaYq6iMfeYKouRu166VU2xqa1",
 				VmType:  uregistrytypes.VmType_SVM,
 				Enabled: &uregistrytypes.ChainEnabled{IsInboundEnabled: true, IsOutboundEnabled: true},
-=======
-				Chain:  "eip155:11155111",
-				VmType: uregistrytypes.VmType_EVM,
-				Enabled: &uregistrytypes.ChainEnabled{
-					IsInboundEnabled:  true,
-					IsOutboundEnabled: true,
-				},
-			},
-			{
-				Chain:  "solana:EtWTRABZaYq6iMfeYKouRu166VU2xqa1",
-				VmType: uregistrytypes.VmType_SVM,
-				Enabled: &uregistrytypes.ChainEnabled{
-					IsInboundEnabled:  true,
-					IsOutboundEnabled: true,
-				},
->>>>>>> a72c5079
 			},
 		}
 
