package coordinator

import (
	"context"
	"crypto/sha256"
	"encoding/json"
	"sort"
	"sync"
	"time"

	sdk "github.com/cosmos/cosmos-sdk/types"
	"github.com/pkg/errors"
	"github.com/rs/zerolog"

	session "go-wrapper/go-dkls/sessions"

	"github.com/pushchain/push-chain-node/universalClient/pushcore"
	"github.com/pushchain/push-chain-node/universalClient/store"
	"github.com/pushchain/push-chain-node/universalClient/tss/eventstore"
	"github.com/pushchain/push-chain-node/universalClient/tss/keyshare"
	"github.com/pushchain/push-chain-node/x/uvalidator/types"
)

// accountToValAddr converts an account address (push1...) to a validator address (pushvaloper1...).
// Both addresses derive from the same underlying bytes but use different bech32 prefixes.
func accountToValAddr(accAddr string) (string, error) {
	acc, err := sdk.AccAddressFromBech32(accAddr)
	if err != nil {
		return "", errors.Wrap(err, "invalid account address")
	}
	// Convert to validator address using the same underlying bytes
	valAddr := sdk.ValAddress(acc)
	return valAddr.String(), nil
}

// Coordinator handles coordinator logic for TSS events.
type Coordinator struct {
	eventStore       *eventstore.Store
	pushCore         *pushcore.Client
	keyshareManager  *keyshare.Manager
	validatorAddress string
	ourPeerID        string // Our libp2p peer ID
	coordinatorRange uint64
	pollInterval     time.Duration
	logger           zerolog.Logger
	send             SendFunc

	// Internal state
	mu            sync.RWMutex
	running       bool
	stopCh        chan struct{}
	allValidators []*types.UniversalValidator // Cached validators, updated at polling interval

	// ACK tracking for events we're coordinating (even if not participant)
	ackTracking map[string]*ackState // eventID -> ackState
	ackMu       sync.RWMutex
}

// ackState tracks ACK status for an event
type ackState struct {
	participants []string        // List of participant partyIDs
	ackedBy      map[string]bool // participant peerID -> has ACKed
	ackCount     int
}

// NewCoordinator creates a new coordinator.
func NewCoordinator(
	eventStore *eventstore.Store,
	pushCore *pushcore.Client,
	keyshareManager *keyshare.Manager,
	validatorAddress string,
	ourPeerID string, // Our libp2p peer ID
	coordinatorRange uint64,
	pollInterval time.Duration,
	send SendFunc,
	logger zerolog.Logger,
) *Coordinator {
	if pollInterval == 0 {
		pollInterval = 10 * time.Second
	}
	return &Coordinator{
		eventStore:       eventStore,
		pushCore:         pushCore,
		keyshareManager:  keyshareManager,
		validatorAddress: validatorAddress,
		ourPeerID:        ourPeerID,
		coordinatorRange: coordinatorRange,
		pollInterval:     pollInterval,
		logger:           logger,
		send:             send,
		stopCh:           make(chan struct{}),
		ackTracking:      make(map[string]*ackState),
	}
}

// GetPartyIDFromPeerID gets the partyID (validator address) for a given peerID.
// Uses cached allValidators for performance.
func (c *Coordinator) GetPartyIDFromPeerID(ctx context.Context, peerID string) (string, error) {
	// Use cached validators
	c.mu.RLock()
	allValidators := c.allValidators
	c.mu.RUnlock()

	if len(allValidators) == 0 {
		// If cache is empty, try to update it
		c.updateValidators()
		c.mu.RLock()
		allValidators = c.allValidators
		c.mu.RUnlock()
	}

	for _, v := range allValidators {
		if v.NetworkInfo != nil && v.NetworkInfo.PeerId == peerID {
			if v.IdentifyInfo != nil {
				return v.IdentifyInfo.CoreValidatorAddress, nil
			}
		}
	}

	return "", errors.Errorf("peerID %s not found in validators", peerID)
}

// GetPeerIDFromPartyID gets the peerID for a given partyID (validator address).
// Uses cached allValidators for performance.
func (c *Coordinator) GetPeerIDFromPartyID(ctx context.Context, partyID string) (string, error) {
	// Use cached validators
	c.mu.RLock()
	allValidators := c.allValidators
	c.mu.RUnlock()

	if len(allValidators) == 0 {
		// If cache is empty, try to update it
		c.updateValidators()
		c.mu.RLock()
		allValidators = c.allValidators
		c.mu.RUnlock()
	}

	for _, v := range allValidators {
		if v.IdentifyInfo != nil && v.IdentifyInfo.CoreValidatorAddress == partyID {
			if v.NetworkInfo != nil {
				return v.NetworkInfo.PeerId, nil
			}
		}
	}

	return "", errors.Errorf("partyID %s not found in validators", partyID)
}

// GetMultiAddrsFromPeerID gets the multiaddrs for a given peerID.
// Uses cached allValidators for performance.
func (c *Coordinator) GetMultiAddrsFromPeerID(ctx context.Context, peerID string) ([]string, error) {
	// Use cached validators
	c.mu.RLock()
	allValidators := c.allValidators
	c.mu.RUnlock()

	if len(allValidators) == 0 {
		// If cache is empty, try to update it
		c.updateValidators()
		c.mu.RLock()
		allValidators = c.allValidators
		c.mu.RUnlock()
	}

	for _, v := range allValidators {
		if v.NetworkInfo != nil && v.NetworkInfo.PeerId == peerID {
			return v.NetworkInfo.MultiAddrs, nil
		}
	}

	return nil, errors.Errorf("peerID %s not found in validators", peerID)
}

// GetLatestBlockNum gets the latest block number from pushCore.
func (c *Coordinator) GetLatestBlockNum() (uint64, error) {
	return c.pushCore.GetLatestBlockNum()
<<<<<<< HEAD
}

// GetValidatorAddress returns our validator address.
func (c *Coordinator) GetValidatorAddress() string {
	return c.validatorAddress
}

// GetOurPeerID returns our libp2p peer ID.
func (c *Coordinator) GetOurPeerID() string {
	return c.ourPeerID
}

// GetOurPartyID returns our partyID (CoreValidatorAddress) from on-chain registry.
// This uses the on-chain registered address, not a local conversion.
func (c *Coordinator) GetOurPartyID(ctx context.Context) (string, error) {
	return c.GetPartyIDFromPeerID(ctx, c.ourPeerID)
=======
>>>>>>> 5d8cb772
}

// IsPeerCoordinator checks if the given peerID is the coordinator for the current block.
// Uses cached allValidators for performance.
func (c *Coordinator) IsPeerCoordinator(ctx context.Context, peerID string) (bool, error) {
	currentBlock, err := c.pushCore.GetLatestBlockNum()
	if err != nil {
		return false, errors.Wrap(err, "failed to get latest block number")
	}

	// Use cached validators
	c.mu.RLock()
	allValidators := c.allValidators
	c.mu.RUnlock()

	if len(allValidators) == 0 {
		c.logger.Debug().Str("peer_id", peerID).Msg("IsPeerCoordinator: no validators cached")
		return false, nil
	}

	// Find validator by peerID
	var validatorAddress string
	for _, v := range allValidators {
		if v.NetworkInfo != nil && v.NetworkInfo.PeerId == peerID {
			if v.IdentifyInfo != nil {
				validatorAddress = v.IdentifyInfo.CoreValidatorAddress
				break
			}
		}
	}

	if validatorAddress == "" {
		c.logger.Debug().
			Str("peer_id", peerID).
			Int("validators_count", len(allValidators)).
			Msg("IsPeerCoordinator: peer not found in validators")
		return false, nil // Peer not found
	}

	coordinatorParticipants := getCoordinatorParticipants(allValidators)
	if len(coordinatorParticipants) == 0 {
		c.logger.Debug().Str("peer_id", peerID).Msg("IsPeerCoordinator: no coordinator participants")
		return false, nil
	}

	// Check if validator is coordinator for current block
	epoch := currentBlock / c.coordinatorRange
	idx := int(epoch % uint64(len(coordinatorParticipants)))
	if idx >= len(coordinatorParticipants) {
		return false, nil
	}
	coordValidatorAddr := ""
	if coordinatorParticipants[idx].IdentifyInfo != nil {
		coordValidatorAddr = coordinatorParticipants[idx].IdentifyInfo.CoreValidatorAddress
	}

	isCoord := coordValidatorAddr == validatorAddress
	c.logger.Info().
		Str("peer_id", peerID).
		Str("our_validator_addr", validatorAddress).
		Str("selected_coord_addr", coordValidatorAddr).
		Uint64("current_block", currentBlock).
		Uint64("epoch", epoch).
		Int("idx", idx).
		Int("participants_count", len(coordinatorParticipants)).
		Bool("is_coordinator", isCoord).
		Msg("IsPeerCoordinator: coordinator check")

	return isCoord, nil
}

// GetCurrentTSSKeyId gets the current TSS key ID from pushCore.
func (c *Coordinator) GetCurrentTSSKeyId() (string, error) {
	return c.pushCore.GetCurrentTSSKeyId()
}

// GetEligibleUV returns eligible validators for the given protocol type.
// Uses cached allValidators for performance.
// For sign: returns ALL eligible validators (Active + Pending Leave), not a random subset.
// This is used for validation - the random subset selection happens only in processEventAsCoordinator.
func (c *Coordinator) GetEligibleUV(protocolType string) []*types.UniversalValidator {
	c.mu.RLock()
	allValidators := c.allValidators
	c.mu.RUnlock()

	if len(allValidators) == 0 {
		return nil
	}

	eligible := getEligibleForProtocol(protocolType, allValidators)
	if eligible == nil {
		return nil
	}

	// Return a copy to prevent external modification
	result := make([]*types.UniversalValidator, len(eligible))
	copy(result, eligible)
	return result
}

// Start starts the coordinator loop.
func (c *Coordinator) Start(ctx context.Context) {
	c.mu.Lock()
	if c.running {
		c.mu.Unlock()
		return
	}
	c.running = true
	c.mu.Unlock()

	c.logger.Info().Msg("starting coordinator")
	go c.pollLoop(ctx)
}

// Stop stops the coordinator loop.
func (c *Coordinator) Stop() {
	c.mu.Lock()
	if !c.running {
		c.mu.Unlock()
		return
	}
	c.running = false
	close(c.stopCh)
	c.mu.Unlock()

	c.logger.Info().Msg("stopping coordinator")
}

// pollLoop polls the database for pending events and processes them.
func (c *Coordinator) pollLoop(ctx context.Context) {
	ticker := time.NewTicker(c.pollInterval)
	defer ticker.Stop()

	// Update validators immediately on start
	c.updateValidators()

	for {
		select {
		case <-ctx.Done():
			return
		case <-c.stopCh:
			return
		case <-ticker.C:
			c.logger.Info().Msg("pollLoop: ticker fired - BEFORE updateValidators")
			// Update validators at each polling interval
			c.updateValidators()
			c.logger.Info().Msg("pollLoop: about to call processPendingEvents")
			if err := c.processPendingEvents(ctx); err != nil {
				c.logger.Error().Err(err).Msg("error processing pending events")
			}
		}
	}
}

// updateValidators fetches and caches all validators.
func (c *Coordinator) updateValidators() {
	allValidators, err := c.pushCore.GetUniversalValidators()
	if err != nil {
		c.logger.Warn().Err(err).Msg("failed to update validators cache")
		return
	}

	c.mu.Lock()
	c.allValidators = allValidators
	c.mu.Unlock()

	c.logger.Debug().Int("count", len(allValidators)).Msg("updated validators cache")
}

// processPendingEvents checks if this node is coordinator, and only then reads DB and processes events.
func (c *Coordinator) processPendingEvents(ctx context.Context) error {
	currentBlock, err := c.pushCore.GetLatestBlockNum()
	if err != nil {
		return errors.Wrap(err, "failed to get latest block number")
	}

	c.logger.Info().
		Uint64("current_block", currentBlock).
		Str("our_peer_id", c.ourPeerID).
		Msg("processPendingEvents: starting check")

	// Use cached validators (updated at polling interval)
	c.mu.RLock()
	allValidators := c.allValidators
	c.mu.RUnlock()

	if len(allValidators) == 0 {
		c.logger.Debug().Msg("processPendingEvents: no validators, skipping")
		return nil // No validators, skip
	}

	// Use our peer ID directly (passed during initialization)
	if c.ourPeerID == "" {
		c.logger.Debug().Msg("processPendingEvents: ourPeerID not set, skipping")
		return nil // Our peer ID not set, skip
	}

	isCoord, err := c.IsPeerCoordinator(ctx, c.ourPeerID)
	if err != nil {
		return errors.Wrap(err, "failed to check if we're coordinator")
	}
	if !isCoord {
		return nil // Not coordinator, do nothing
	}

	// We are coordinator - fetch and process events
	events, err := c.eventStore.GetPendingEvents(currentBlock, 10)
	if err != nil {
		return errors.Wrap(err, "failed to get pending events")
	}

	c.logger.Info().
		Int("count", len(events)).
		Uint64("current_block", currentBlock).
		Msg("found pending events")

	// Process each event: create setup message and send to all participants
	for _, event := range events {
		c.logger.Info().
			Str("event_id", event.EventID).
			Str("protocol_type", event.ProtocolType).
			Uint64("block_number", event.BlockNumber).
			Msg("processing event as coordinator")
		// Get participants based on protocol type (using cached allValidators)
		participants := getParticipantsForProtocol(event.ProtocolType, allValidators)
		if participants == nil {
			c.logger.Debug().Str("event_id", event.EventID).Str("protocol_type", event.ProtocolType).Msg("unknown protocol type")
			continue
		}
		if len(participants) == 0 {
			c.logger.Debug().Str("event_id", event.EventID).Msg("no participants for event")
			continue
		}

		if err := c.processEventAsCoordinator(ctx, event, participants); err != nil {
			c.logger.Error().
				Err(err).
				Str("event_id", event.EventID).
				Msg("failed to process event as coordinator")
		}
	}

	return nil
}

// processEventAsCoordinator processes a TSS event as the coordinator.
// Creates setup message based on event type and sends to all participants.
func (c *Coordinator) processEventAsCoordinator(ctx context.Context, event store.TSSEvent, participants []*types.UniversalValidator) error {
	// Sort participants by party ID for consistency
	sortedParticipants := make([]*types.UniversalValidator, len(participants))
	copy(sortedParticipants, participants)
	sort.Slice(sortedParticipants, func(i, j int) bool {
		addrI := ""
		addrJ := ""
		if sortedParticipants[i].IdentifyInfo != nil {
			addrI = sortedParticipants[i].IdentifyInfo.CoreValidatorAddress
		}
		if sortedParticipants[j].IdentifyInfo != nil {
			addrJ = sortedParticipants[j].IdentifyInfo.CoreValidatorAddress
		}
		return addrI < addrJ
	})

	// Extract party IDs
	partyIDs := make([]string, len(sortedParticipants))
	for i, p := range sortedParticipants {
		if p.IdentifyInfo != nil {
			partyIDs[i] = p.IdentifyInfo.CoreValidatorAddress
		}
	}

	// Calculate threshold
	threshold := CalculateThreshold(len(partyIDs))

	// Create setup message based on event type
	var setupData []byte
	var err error
	switch event.ProtocolType {
	case "keygen", "keyrefresh":
		// Keygen and keyrefresh use the same setup structure
		setupData, err = c.createKeygenSetup(threshold, partyIDs)
	case "quorumchange":
		// Check if there's an existing TSS key - if not, treat as initial keygen
		_, keyErr := c.pushCore.GetCurrentTSSKeyId()
		if keyErr != nil {
			// No existing key - this is the initial keygen (genesis quorum change)
			c.logger.Info().
				Str("event_id", event.EventID).
				Msg("no existing TSS key found, treating quorumchange as initial keygen")
			setupData, err = c.createKeygenSetup(threshold, partyIDs)
		} else {
			// Existing key found - perform normal quorum change
			setupData, err = c.createQcSetup(ctx, threshold, partyIDs, sortedParticipants)
		}
	case "sign":
		setupData, err = c.createSignSetup(ctx, event.EventData, partyIDs)
	default:
		err = errors.Errorf("unknown protocol type: %s", event.ProtocolType)
	}

	if err != nil {
		return errors.Wrapf(err, "failed to create setup message for event %s", event.EventID)
	}

	// Create and send setup message to all participants
	setupMsg := Message{
		Type:         "setup",
		EventID:      event.EventID,
		Payload:      setupData,
		Participants: partyIDs,
	}
	setupMsgBytes, err := json.Marshal(setupMsg)
	if err != nil {
		return errors.Wrapf(err, "failed to marshal setup message for event %s", event.EventID)
	}

	// Initialize ACK tracking for this event
	c.ackMu.Lock()
	c.ackTracking[event.EventID] = &ackState{
		participants: partyIDs,
		ackedBy:      make(map[string]bool),
		ackCount:     0,
	}
	c.ackMu.Unlock()

	// Send to all participants via sendFn
	for _, p := range sortedParticipants {
		if p.NetworkInfo == nil {
			continue
		}
		receiverAddr := ""
		if p.IdentifyInfo != nil {
			receiverAddr = p.IdentifyInfo.CoreValidatorAddress
		}
		if err := c.send(ctx, p.NetworkInfo.PeerId, setupMsgBytes); err != nil {
			c.logger.Warn().
				Err(err).
				Str("event_id", event.EventID).
				Str("receiver", receiverAddr).
				Msg("failed to send setup message")
			// Continue - other participants may still receive it
		} else {
			c.logger.Info().
				Str("event_id", event.EventID).
				Str("receiver", receiverAddr).
				Msg("sent setup message to participant")
		}
	}

	return nil
}

// HandleACK processes an ACK message from a participant.
// This is called by the session manager when coordinator receives an ACK.
func (c *Coordinator) HandleACK(ctx context.Context, senderPeerID string, eventID string) error {
	c.ackMu.Lock()
	defer c.ackMu.Unlock()

	state, exists := c.ackTracking[eventID]
	if !exists {
		// Not tracking this event, ignore (might be from a different coordinator)
		return nil
	}

	// Check if already ACKed
	if state.ackedBy[senderPeerID] {
		c.logger.Debug().
			Str("event_id", eventID).
			Str("sender", senderPeerID).
			Msg("duplicate ACK received, ignoring")
		return nil
	}

	// Verify sender is a participant
	senderPartyID, err := c.GetPartyIDFromPeerID(ctx, senderPeerID)
	if err != nil {
		return errors.Wrapf(err, "failed to get partyID for sender peerID %s", senderPeerID)
	}

	isParticipant := false
	for _, participantPartyID := range state.participants {
		if participantPartyID == senderPartyID {
			isParticipant = true
			break
		}
	}
	if !isParticipant {
		return errors.Errorf("sender %s (partyID: %s) is not a participant for event %s", senderPeerID, senderPartyID, eventID)
	}

	// Mark as ACKed
	state.ackedBy[senderPeerID] = true
	state.ackCount++

	c.logger.Debug().
		Str("event_id", eventID).
		Str("sender", senderPeerID).
		Str("sender_party_id", senderPartyID).
		Int("ack_count", state.ackCount).
		Int("expected_participants", len(state.participants)).
		Msg("coordinator received ACK")

	// Check if all participants have ACKed
	if state.ackCount == len(state.participants) {
		c.logger.Info().
			Str("event_id", eventID).
			Int("total_participants", len(state.participants)).
			Msg("all participants ACKed, coordinator will send BEGIN message")

		// Send BEGIN message to all participants
		beginMsg := Message{
			Type:         "begin",
			EventID:      eventID,
			Payload:      nil,
			Participants: state.participants,
		}
		beginMsgBytes, err := json.Marshal(beginMsg)
		if err != nil {
			return errors.Wrap(err, "failed to marshal begin message")
		}

		// Send to all participants
		for _, participantPartyID := range state.participants {
			participantPeerID, err := c.GetPeerIDFromPartyID(ctx, participantPartyID)
			if err != nil {
				c.logger.Warn().
					Err(err).
					Str("participant_party_id", participantPartyID).
					Msg("failed to get peerID for participant, skipping begin message")
				continue
			}

			if err := c.send(ctx, participantPeerID, beginMsgBytes); err != nil {
				c.logger.Warn().
					Err(err).
					Str("participant_peer_id", participantPeerID).
					Str("participant_party_id", participantPartyID).
					Msg("failed to send begin message to participant")
				continue
			}

			c.logger.Debug().
				Str("event_id", eventID).
				Str("participant_peer_id", participantPeerID).
				Msg("coordinator sent begin message to participant")
		}

		// Clean up ACK tracking after sending BEGIN
		delete(c.ackTracking, eventID)
	}

	return nil
}

// createKeygenSetup creates a keygen/keyrefresh setup message.
// Both keygen and keyrefresh use the same setup structure (keyID is nil - produces a new random keyId).
func (c *Coordinator) createKeygenSetup(threshold int, partyIDs []string) ([]byte, error) {
	// Encode participant IDs (separated by null bytes)
	participantIDs := make([]byte, 0, len(partyIDs)*10)
	for i, partyID := range partyIDs {
		if i > 0 {
			participantIDs = append(participantIDs, 0) // Separator
		}
		participantIDs = append(participantIDs, []byte(partyID)...)
	}

	setupData, err := session.DklsKeygenSetupMsgNew(threshold, nil, participantIDs)
	if err != nil {
		return nil, errors.Wrap(err, "failed to create setup")
	}
	return setupData, nil
}

// createSignSetup creates a sign setup message.
// Requires loading the keyshare to extract keyID and messageHash from event data.
func (c *Coordinator) createSignSetup(ctx context.Context, eventData []byte, partyIDs []string) ([]byte, error) {
<<<<<<< HEAD
	// Get current TSS keyId from dataProvider
=======
	// Get current TSS keyId from pushCore
>>>>>>> 5d8cb772
	keyIDStr, err := c.pushCore.GetCurrentTSSKeyId()
	if err != nil {
		return nil, errors.Wrap(err, "failed to get current TSS keyId")
	}

	// Load keyshare to ensure it exists (validation)
	keyshareBytes, err := c.keyshareManager.Get(keyIDStr)
	if err != nil {
		return nil, errors.Wrapf(err, "failed to load keyshare for keyId %s", keyIDStr)
	}
	_ = keyshareBytes // Keyshare is loaded for validation, keyID is derived from string

	// Derive keyID bytes from string (SHA256 hash)
	keyIDBytes := deriveKeyIDBytes(keyIDStr)

	// Encode participant IDs (separated by null bytes)
	participantIDs := make([]byte, 0, len(partyIDs)*10)
	for i, partyID := range partyIDs {
		if i > 0 {
			participantIDs = append(participantIDs, 0) // Separator
		}
		participantIDs = append(participantIDs, []byte(partyID)...)
	}

	// Extract message string from eventData and hash it
	var message string
	// Try to parse as JSON first (in case eventData is JSON with "message" field)
	var eventDataJSON map[string]interface{}
	if err := json.Unmarshal(eventData, &eventDataJSON); err == nil {
		// Successfully parsed as JSON, try to get "message" field
		if msg, ok := eventDataJSON["message"].(string); ok {
			message = msg
		} else {
			return nil, errors.New("event data JSON does not contain 'message' string field")
		}
	} else {
		// Not JSON, treat eventData as the message string directly
		message = string(eventData)
	}

	if message == "" {
		return nil, errors.New("message is empty")
	}

	// Hash the message to get messageHash (SHA256)
	messageHash := sha256.Sum256([]byte(message))

	setupData, err := session.DklsSignSetupMsgNew(keyIDBytes, nil, messageHash[:], participantIDs)
	if err != nil {
		return nil, errors.Wrap(err, "failed to create sign setup")
	}
	return setupData, nil
}

// createQcSetup creates a quorumchange setup message.
// Quorumchange changes the participant set of an existing key.
// oldParticipantIndices: indices of Active validators (staying participants)
// newParticipantIndices: indices of Pending Join validators (new participants)
func (c *Coordinator) createQcSetup(ctx context.Context, threshold int, partyIDs []string, participants []*types.UniversalValidator) ([]byte, error) {
<<<<<<< HEAD
	// Get current TSS keyId from dataProvider
=======
	// Get current TSS keyId from pushCore
>>>>>>> 5d8cb772
	keyIDStr, err := c.pushCore.GetCurrentTSSKeyId()
	if err != nil {
		return nil, errors.Wrap(err, "failed to get current TSS keyId")
	}

	// Load old keyshare to get the key we're changing
	oldKeyshareBytes, err := c.keyshareManager.Get(keyIDStr)
	if err != nil {
		return nil, errors.Wrapf(err, "failed to load keyshare for keyId %s", keyIDStr)
	}

	// Load keyshare handle from bytes
	oldKeyshareHandle, err := session.DklsKeyshareFromBytes(oldKeyshareBytes)
	if err != nil {
		return nil, errors.Wrap(err, "failed to load keyshare handle")
	}
	defer session.DklsKeyshareFree(oldKeyshareHandle)

	// Create a map of validator address to status for quick lookup
	validatorStatusMap := make(map[string]types.UVStatus)
	for _, v := range participants {
		if v.IdentifyInfo != nil && v.LifecycleInfo != nil {
			validatorStatusMap[v.IdentifyInfo.CoreValidatorAddress] = v.LifecycleInfo.CurrentStatus
		}
	}

	// Calculate old participant indices (Active validators)
	// newParticipantIndices should include all parties in the new quorum (all partyIDs)
	var oldParticipantIndices []int
	var newParticipantIndices []int

	// oldParticipantIndices: indices of Active validators (staying participants)
	for i, partyID := range partyIDs {
		status, exists := validatorStatusMap[partyID]
		if !exists {
			// Validator not found, skip
			continue
		}

		if status == types.UVStatus_UV_STATUS_ACTIVE {
			// Active validators are old participants (staying)
			oldParticipantIndices = append(oldParticipantIndices, i)
		}
	}

	// newParticipantIndices: all parties in the new quorum (all partyIDs)
	for i := range partyIDs {
		newParticipantIndices = append(newParticipantIndices, i)
	}

	setupData, err := session.DklsQcSetupMsgNew(oldKeyshareHandle, threshold, partyIDs, oldParticipantIndices, newParticipantIndices)
	if err != nil {
		return nil, errors.Wrap(err, "failed to create quorumchange setup")
	}
	return setupData, nil
}

// getEligibleForProtocol returns all eligible validators for a given protocol type.
// This is used for validation - returns ALL eligible validators, not a random subset.
// For sign: returns all (Active + Pending Leave) validators.
func getEligibleForProtocol(protocolType string, allValidators []*types.UniversalValidator) []*types.UniversalValidator {
	switch protocolType {
	case "keygen", "quorumchange":
		// Active + Pending Join
		return getQuorumChangeParticipants(allValidators)
	case "keyrefresh":
		// Only Active
		return getActiveParticipants(allValidators)
	case "sign":
		// Active + Pending Leave
		return getSignEligible(allValidators)
	default:
		return nil
	}
}

// getParticipantsForProtocol returns participants for a given protocol type.
// This is a centralized function to avoid duplication of participant selection logic.
// For sign: returns a random subset (used by coordinator when creating setup).
// For other protocols: returns all eligible participants (same as getEligibleForProtocol).
func getParticipantsForProtocol(protocolType string, allValidators []*types.UniversalValidator) []*types.UniversalValidator {
	// For sign, we need random subset; for others, same as eligible
	if protocolType == "sign" {
		return getSignParticipants(allValidators)
	}
	// For other protocols, return all eligible (same logic)
	return getEligibleForProtocol(protocolType, allValidators)
}

// getCoordinatorParticipants returns validators eligible to be coordinators.
// Only Active validators can be coordinators.
// Special case: If there are no active validators (only pending join and 1 UV), that UV becomes coordinator.
func getCoordinatorParticipants(allValidators []*types.UniversalValidator) []*types.UniversalValidator {
	// Get all active validators (reuse existing function)
	active := getActiveParticipants(allValidators)

	// If we have active validators, use them
	if len(active) > 0 {
		return active
	}

	// Special case: No active validators
	return allValidators
}

// getActiveParticipants returns only Active validators.
func getActiveParticipants(allValidators []*types.UniversalValidator) []*types.UniversalValidator {
	var participants []*types.UniversalValidator
	for _, v := range allValidators {
		if v.LifecycleInfo != nil && v.LifecycleInfo.CurrentStatus == types.UVStatus_UV_STATUS_ACTIVE {
			participants = append(participants, v)
		}
	}
	return participants
}

// getQuorumChangeParticipants returns Active + Pending Join validators.
// Used for keygen and quorumchange protocols.
func getQuorumChangeParticipants(allValidators []*types.UniversalValidator) []*types.UniversalValidator {
	var participants []*types.UniversalValidator
	for _, v := range allValidators {
		if v.LifecycleInfo != nil {
			status := v.LifecycleInfo.CurrentStatus
			if status == types.UVStatus_UV_STATUS_ACTIVE || status == types.UVStatus_UV_STATUS_PENDING_JOIN {
				participants = append(participants, v)
			}
		}
	}
	return participants
}

// getSignEligible returns ALL eligible validators for sign protocol (Active + Pending Leave).
// This is used for validation - returns all eligible validators without random selection.
func getSignEligible(allValidators []*types.UniversalValidator) []*types.UniversalValidator {
	var eligible []*types.UniversalValidator
	for _, v := range allValidators {
		if v.LifecycleInfo != nil {
			status := v.LifecycleInfo.CurrentStatus
			if status == types.UVStatus_UV_STATUS_ACTIVE || status == types.UVStatus_UV_STATUS_PENDING_LEAVE {
				eligible = append(eligible, v)
			}
		}
	}
	return eligible
}

// getSignParticipants returns a random subset of >2/3 of (Active + Pending Leave) validators.
// This is used by the coordinator when creating setup messages.
func getSignParticipants(allValidators []*types.UniversalValidator) []*types.UniversalValidator {
	// First, get all eligible validators (Active + Pending Leave)
	eligible := getSignEligible(allValidators)

	// Use utils function to select random threshold subset
	return selectRandomThreshold(eligible)
}<|MERGE_RESOLUTION|>--- conflicted
+++ resolved
@@ -175,7 +175,6 @@
 // GetLatestBlockNum gets the latest block number from pushCore.
 func (c *Coordinator) GetLatestBlockNum() (uint64, error) {
 	return c.pushCore.GetLatestBlockNum()
-<<<<<<< HEAD
 }
 
 // GetValidatorAddress returns our validator address.
@@ -192,8 +191,6 @@
 // This uses the on-chain registered address, not a local conversion.
 func (c *Coordinator) GetOurPartyID(ctx context.Context) (string, error) {
 	return c.GetPartyIDFromPeerID(ctx, c.ourPeerID)
-=======
->>>>>>> 5d8cb772
 }
 
 // IsPeerCoordinator checks if the given peerID is the coordinator for the current block.
@@ -670,11 +667,7 @@
 // createSignSetup creates a sign setup message.
 // Requires loading the keyshare to extract keyID and messageHash from event data.
 func (c *Coordinator) createSignSetup(ctx context.Context, eventData []byte, partyIDs []string) ([]byte, error) {
-<<<<<<< HEAD
-	// Get current TSS keyId from dataProvider
-=======
 	// Get current TSS keyId from pushCore
->>>>>>> 5d8cb772
 	keyIDStr, err := c.pushCore.GetCurrentTSSKeyId()
 	if err != nil {
 		return nil, errors.Wrap(err, "failed to get current TSS keyId")
@@ -734,11 +727,7 @@
 // oldParticipantIndices: indices of Active validators (staying participants)
 // newParticipantIndices: indices of Pending Join validators (new participants)
 func (c *Coordinator) createQcSetup(ctx context.Context, threshold int, partyIDs []string, participants []*types.UniversalValidator) ([]byte, error) {
-<<<<<<< HEAD
-	// Get current TSS keyId from dataProvider
-=======
 	// Get current TSS keyId from pushCore
->>>>>>> 5d8cb772
 	keyIDStr, err := c.pushCore.GetCurrentTSSKeyId()
 	if err != nil {
 		return nil, errors.Wrap(err, "failed to get current TSS keyId")
