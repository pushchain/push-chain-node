--- conflicted
+++ resolved
@@ -1,28 +1,23 @@
 package coordinator
 
 import (
-<<<<<<< HEAD
-=======
 	"context"
 	"errors"
 	"sync"
->>>>>>> 5d8cb772
 	"testing"
-
-<<<<<<< HEAD
-=======
+	"time"
+
 	"github.com/rs/zerolog"
->>>>>>> 5d8cb772
 	"github.com/stretchr/testify/assert"
-
-<<<<<<< HEAD
+	"github.com/stretchr/testify/require"
+	"gorm.io/driver/sqlite"
+	"gorm.io/gorm"
+
 	"github.com/pushchain/push-chain-node/x/uvalidator/types"
-)
-
-// Note: Tests that depend on mockDataProvider have been removed because
-// the coordinator now uses *pushcore.Client directly (a concrete type).
-// Only pure function tests are kept.
-=======
+
+	// Note: Tests that depend on mockDataProvider have been removed because
+	// the coordinator now uses *pushcore.Client directly (a concrete type).
+	// Only pure function tests are kept.
 	"github.com/pushchain/push-chain-node/universalClient/pushcore"
 	"github.com/pushchain/push-chain-node/universalClient/store"
 	"github.com/pushchain/push-chain-node/universalClient/tss/eventstore"
@@ -315,7 +310,6 @@
 		assert.Nil(t, eligible)
 	})
 }
->>>>>>> 5d8cb772
 
 func TestGetKeygenKeyrefreshParticipants(t *testing.T) {
 	validators := []*types.UniversalValidator{
