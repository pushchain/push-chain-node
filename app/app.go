--- conflicted
+++ resolved
@@ -160,7 +160,6 @@
 	ibctransferkeeper "github.com/evmos/os/x/ibc/transfer/keeper"
 	chainante "github.com/rollchains/pchain/app/ante"
 	usvprecompile "github.com/rollchains/pchain/precompiles/usv"
-	pushtypes "github.com/rollchains/pchain/types"
 	ue "github.com/rollchains/pchain/x/ue"
 	uekeeper "github.com/rollchains/pchain/x/ue/keeper"
 	uetypes "github.com/rollchains/pchain/x/ue/types"
@@ -209,12 +208,8 @@
 
 	BaseDenomUnit int64 = 18
 
-<<<<<<< HEAD
 	BaseDenom    = "upc"
-=======
-	BaseDenom    = pushtypes.BaseDenom
->>>>>>> 27c9c5c3
-	DisplayDenom = "MY_DENOM_DISPLAY" // TODO: ?
+	DisplayDenom = "PC" // TODO: ?
 
 	// Bech32PrefixAccAddr defines the Bech32 prefix of an account's address
 	Bech32PrefixAccAddr = Bech32Prefix
