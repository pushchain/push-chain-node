package config

import (
	_ "embed"
	"encoding/json"
	"fmt"
	"os"
	"path/filepath"
<<<<<<< HEAD
	"time"

	"github.com/rollchains/pchain/universalClient/constant"
=======
>>>>>>> 3d07503a
)

const (
	configSubdir   = "config"
	configFileName = "pushuv_config.json"
)

//go:embed default_config.json
var defaultConfigJSON []byte

func validateConfig(cfg *Config) error {
	// Validate log level
	if cfg.LogLevel < 0 || cfg.LogLevel > 5 {
		return fmt.Errorf("log level must be between 0 and 5")
	}

	// Validate log format
	if cfg.LogFormat != "json" && cfg.LogFormat != "console" {
		return fmt.Errorf("log format must be 'json' or 'console'")
	}

	// Set defaults for registry config
	if cfg.ConfigRefreshIntervalSeconds == 0 {
		cfg.ConfigRefreshIntervalSeconds = 60
	}
	if cfg.MaxRetries == 0 {
		cfg.MaxRetries = 3
	}
	if cfg.RetryBackoffSeconds == 0 {
		cfg.RetryBackoffSeconds = 1
	}

	// Set defaults for startup config
	if cfg.InitialFetchRetries == 0 {
		cfg.InitialFetchRetries = 5
	}
	if cfg.InitialFetchTimeoutSeconds == 0 {
		cfg.InitialFetchTimeoutSeconds = 30
	}

	// Validate registry config
	if len(cfg.PushChainGRPCURLs) == 0 {
		// Default to localhost (clean base URL without port) if no URLs provided
		cfg.PushChainGRPCURLs = []string{"localhost"}
	}

	// Set defaults for query server
	if cfg.QueryServerPort == 0 {
		cfg.QueryServerPort = 8080
	}

<<<<<<< HEAD
	// Set defaults and validate hot key management config
	if cfg.KeyringBackend == "" {
		cfg.KeyringBackend = KeyringBackendFile // Default to secure file backend
	}
	
	// Validate keyring backend
	if cfg.KeyringBackend != KeyringBackendFile && cfg.KeyringBackend != KeyringBackendTest {
		return fmt.Errorf("keyring backend must be 'file' or 'test'")
	}
	
	
=======
	// Set defaults for event monitoring
	if cfg.EventPollingIntervalSeconds == 0 {
		cfg.EventPollingIntervalSeconds = 5
	}

	// Set defaults for transaction cleanup
	if cfg.TransactionCleanupIntervalSeconds == 0 {
		cfg.TransactionCleanupIntervalSeconds = 3600
	}
	if cfg.TransactionRetentionPeriodSeconds == 0 {
		cfg.TransactionRetentionPeriodSeconds = 86400
	}

	// Initialize ChainConfigs if nil or empty
	if cfg.ChainConfigs == nil || len(cfg.ChainConfigs) == 0 {
		// Load defaults from embedded config
		var defaultCfg Config
		if err := json.Unmarshal(defaultConfigJSON, &defaultCfg); err == nil {
			cfg.ChainConfigs = defaultCfg.ChainConfigs
		} else {
			cfg.ChainConfigs = make(map[string]ChainSpecificConfig)
		}
	}

	// Set defaults for RPC pool config
	if cfg.RPCPoolConfig.HealthCheckIntervalSeconds == 0 {
		cfg.RPCPoolConfig.HealthCheckIntervalSeconds = 30
	}
	if cfg.RPCPoolConfig.UnhealthyThreshold == 0 {
		cfg.RPCPoolConfig.UnhealthyThreshold = 3
	}
	if cfg.RPCPoolConfig.RecoveryIntervalSeconds == 0 {
		cfg.RPCPoolConfig.RecoveryIntervalSeconds = 300
	}
	if cfg.RPCPoolConfig.MinHealthyEndpoints == 0 {
		cfg.RPCPoolConfig.MinHealthyEndpoints = 1
	}
	if cfg.RPCPoolConfig.RequestTimeoutSeconds == 0 {
		cfg.RPCPoolConfig.RequestTimeoutSeconds = 10
	}
	if cfg.RPCPoolConfig.LoadBalancingStrategy == "" {
		cfg.RPCPoolConfig.LoadBalancingStrategy = "round-robin"
	}

	// Validate load balancing strategy
	if cfg.RPCPoolConfig.LoadBalancingStrategy != "round-robin" && 
		cfg.RPCPoolConfig.LoadBalancingStrategy != "weighted" {
		return fmt.Errorf("load balancing strategy must be 'round-robin' or 'weighted'")
	}
>>>>>>> 3d07503a

	return nil
}

// Save writes the given config to <NodeDir>/config/pushuv_config.json.
func Save(cfg *Config, basePath string) error {
	if err := validateConfig(cfg); err != nil {
		return fmt.Errorf("invalid config: %w", err)
	}

	configDir := filepath.Join(basePath, configSubdir)
	if err := os.MkdirAll(configDir, 0o750); err != nil {
		return fmt.Errorf("failed to create config directory: %w", err)
	}

	configFile := filepath.Join(configDir, configFileName)
	data, err := json.MarshalIndent(cfg, "", "  ")
	if err != nil {
		return fmt.Errorf("failed to marshal config: %w", err)
	}

	if err := os.WriteFile(configFile, data, 0o600); err != nil {
		return fmt.Errorf("failed to write config file: %w", err)
	}
	return nil
}

// Load reads and returns the config from <BasePath>/config/pushuv_config.json.
func Load(basePath string) (Config, error) {
	configFile := filepath.Join(basePath, configSubdir, configFileName)
	data, err := os.ReadFile(filepath.Clean(configFile))
	if err != nil {
		return Config{}, fmt.Errorf("failed to read config file: %w", err)
	}

	var cfg Config
	if err := json.Unmarshal(data, &cfg); err != nil {
		return Config{}, fmt.Errorf("failed to unmarshal config: %w", err)
	}
	return cfg, nil
}

<<<<<<< HEAD

// GetKeyringDir returns the full path to the keyring directory
func GetKeyringDir(cfg *Config) string {
	return filepath.Join(constant.DefaultNodeHome, "keys")
=======
// LoadDefaultConfig loads the default configuration from embedded JSON
func LoadDefaultConfig() (*Config, error) {
	var cfg Config
	if err := json.Unmarshal(defaultConfigJSON, &cfg); err != nil {
		return nil, fmt.Errorf("failed to unmarshal default config: %w", err)
	}
	return &cfg, nil
>>>>>>> 3d07503a
}<|MERGE_RESOLUTION|>--- conflicted
+++ resolved
@@ -6,12 +6,9 @@
 	"fmt"
 	"os"
 	"path/filepath"
-<<<<<<< HEAD
 	"time"
 
 	"github.com/rollchains/pchain/universalClient/constant"
-=======
->>>>>>> 3d07503a
 )
 
 const (
@@ -63,7 +60,6 @@
 		cfg.QueryServerPort = 8080
 	}
 
-<<<<<<< HEAD
 	// Set defaults and validate hot key management config
 	if cfg.KeyringBackend == "" {
 		cfg.KeyringBackend = KeyringBackendFile // Default to secure file backend
@@ -75,7 +71,6 @@
 	}
 	
 	
-=======
 	// Set defaults for event monitoring
 	if cfg.EventPollingIntervalSeconds == 0 {
 		cfg.EventPollingIntervalSeconds = 5
@@ -125,7 +120,6 @@
 		cfg.RPCPoolConfig.LoadBalancingStrategy != "weighted" {
 		return fmt.Errorf("load balancing strategy must be 'round-robin' or 'weighted'")
 	}
->>>>>>> 3d07503a
 
 	return nil
 }
@@ -168,18 +162,8 @@
 	return cfg, nil
 }
 
-<<<<<<< HEAD
 
 // GetKeyringDir returns the full path to the keyring directory
 func GetKeyringDir(cfg *Config) string {
 	return filepath.Join(constant.DefaultNodeHome, "keys")
-=======
-// LoadDefaultConfig loads the default configuration from embedded JSON
-func LoadDefaultConfig() (*Config, error) {
-	var cfg Config
-	if err := json.Unmarshal(defaultConfigJSON, &cfg); err != nil {
-		return nil, fmt.Errorf("failed to unmarshal default config: %w", err)
-	}
-	return &cfg, nil
->>>>>>> 3d07503a
-}+// LoadDefaultConfig loads the default configuration from embedded JSON