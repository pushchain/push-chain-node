--- conflicted
+++ resolved
@@ -17,8 +17,8 @@
 )
 
 type UniversalClient struct {
-	ctx context.Context
-	log zerolog.Logger
+	ctx       context.Context
+	log       zerolog.Logger
 	dbManager *db.ChainDBManager
 
 	// Registry components
@@ -29,13 +29,10 @@
 	config         *config.Config
 	queryServer    *api.Server
 
-<<<<<<< HEAD
 	// Hot key components
 	keys keys.UniversalValidatorKeys
-=======
 	// Transaction cleanup
 	transactionCleaner *db.PerChainTransactionCleaner
->>>>>>> 3d07503a
 }
 
 func NewUniversalClient(ctx context.Context, log zerolog.Logger, dbManager *db.ChainDBManager, cfg *config.Config) (*UniversalClient, error) {
@@ -43,7 +40,7 @@
 	if cfg == nil {
 		return nil, fmt.Errorf("config is nil")
 	}
-	
+
 	// Create registry client
 	registryClient, err := registry.NewRegistryClient(cfg.PushChainGRPCURLs, log)
 	if err != nil {
@@ -106,16 +103,13 @@
 		return fmt.Errorf("failed to start config updater: %w", err)
 	}
 
-<<<<<<< HEAD
-=======
 	// Start the transaction cleaner
 	if uc.transactionCleaner != nil {
 		if err := uc.transactionCleaner.Start(uc.ctx); err != nil {
 			return fmt.Errorf("failed to start transaction cleaner: %w", err)
 		}
 	}
-	
->>>>>>> 3d07503a
+
 	// Start the query server
 	if uc.queryServer != nil {
 		uc.log.Info().Int("port", uc.config.QueryServerPort).Msg("Starting query server...")
