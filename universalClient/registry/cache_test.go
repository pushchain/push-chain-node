--- conflicted
+++ resolved
@@ -22,27 +22,13 @@
 			Chain:          "eip155:11155111",
 			VmType:         uregistrytypes.VmType_EVM,
 			GatewayAddress: "0x123...",
-<<<<<<< HEAD
 			Enabled:        &uregistrytypes.ChainEnabled{IsInboundEnabled: true, IsOutboundEnabled: true},
-=======
-			Enabled: &uregistrytypes.ChainEnabled{
-				IsInboundEnabled:  true,
-				IsOutboundEnabled: true,
-			},
->>>>>>> a72c5079
 		},
 		{
 			Chain:          "solana:EtWTRABZaYq6iMfeYKouRu166VU2xqa1",
 			VmType:         uregistrytypes.VmType_SVM,
 			GatewayAddress: "Sol123...",
-<<<<<<< HEAD
 			Enabled:        &uregistrytypes.ChainEnabled{IsInboundEnabled: true, IsOutboundEnabled: true},
-=======
-			Enabled: &uregistrytypes.ChainEnabled{
-				IsInboundEnabled:  true,
-				IsOutboundEnabled: true,
-			},
->>>>>>> a72c5079
 		},
 	}
 
@@ -140,14 +126,7 @@
 			Chain:          "eip155:11155111",
 			VmType:         uregistrytypes.VmType_EVM,
 			GatewayAddress: "0x999...",
-<<<<<<< HEAD
 			Enabled:        &uregistrytypes.ChainEnabled{IsInboundEnabled: true, IsOutboundEnabled: true},
-=======
-			Enabled: &uregistrytypes.ChainEnabled{
-				IsInboundEnabled:  true,
-				IsOutboundEnabled: true,
-			},
->>>>>>> a72c5079
 		}
 
 		cache.UpdateChainConfigs([]*uregistrytypes.ChainConfig{updatedChain})
@@ -166,14 +145,7 @@
 			Chain:          "eip155:1",
 			VmType:         uregistrytypes.VmType_EVM,
 			GatewayAddress: "0x456...",
-<<<<<<< HEAD
 			Enabled:        &uregistrytypes.ChainEnabled{IsInboundEnabled: true, IsOutboundEnabled: true},
-=======
-			Enabled: &uregistrytypes.ChainEnabled{
-				IsInboundEnabled:  true,
-				IsOutboundEnabled: true,
-			},
->>>>>>> a72c5079
 		}
 
 		cache.UpdateChainConfigs([]*uregistrytypes.ChainConfig{updatedChain, newChain})
@@ -249,18 +221,9 @@
 	// Initial data
 	chainConfigs := []*uregistrytypes.ChainConfig{
 		{
-<<<<<<< HEAD
 			Chain:   "eip155:11155111",
 			VmType:  uregistrytypes.VmType_EVM,
 			Enabled: &uregistrytypes.ChainEnabled{IsInboundEnabled: true, IsOutboundEnabled: true},
-=======
-			Chain:  "eip155:11155111",
-			VmType: uregistrytypes.VmType_EVM,
-			Enabled: &uregistrytypes.ChainEnabled{
-				IsInboundEnabled:  true,
-				IsOutboundEnabled: true,
-			},
->>>>>>> a72c5079
 		},
 	}
 
@@ -303,18 +266,9 @@
 			for j := 0; j < iterations; j++ {
 				// Write operations
 				newChain := &uregistrytypes.ChainConfig{
-<<<<<<< HEAD
 					Chain:   "test:chain" + string(rune(id)),
 					VmType:  uregistrytypes.VmType_EVM,
 					Enabled: &uregistrytypes.ChainEnabled{IsInboundEnabled: true, IsOutboundEnabled: true},
-=======
-					Chain:  "test:chain" + string(rune(id)),
-					VmType: uregistrytypes.VmType_EVM,
-					Enabled: &uregistrytypes.ChainEnabled{
-						IsInboundEnabled:  true,
-						IsOutboundEnabled: true,
-					},
->>>>>>> a72c5079
 				}
 				cache.UpdateChainConfigs([]*uregistrytypes.ChainConfig{newChain})
 
@@ -378,7 +332,6 @@
 		// Last one should win
 		chainConfigs := []*uregistrytypes.ChainConfig{
 			{
-<<<<<<< HEAD
 				Chain:          "eip155:11155111",
 				VmType:         uregistrytypes.VmType_EVM,
 				GatewayAddress: "0xOld...",
@@ -389,24 +342,6 @@
 				VmType:         uregistrytypes.VmType_EVM,
 				GatewayAddress: "0xNew...",
 				Enabled:        &uregistrytypes.ChainEnabled{IsInboundEnabled: true, IsOutboundEnabled: true},
-=======
-				Chain:        "eip155:11155111",
-				VmType:       uregistrytypes.VmType_EVM,
-				PublicRpcUrl: "https://old.example.com",
-				Enabled: &uregistrytypes.ChainEnabled{
-					IsInboundEnabled:  false,
-					IsOutboundEnabled: false,
-				},
-			},
-			{
-				Chain:        "eip155:11155111",
-				VmType:       uregistrytypes.VmType_EVM,
-				PublicRpcUrl: "https://new.example.com",
-				Enabled: &uregistrytypes.ChainEnabled{
-					IsInboundEnabled:  true,
-					IsOutboundEnabled: true,
-				},
->>>>>>> a72c5079
 			},
 		}
 
@@ -414,13 +349,8 @@
 
 		config := cache.GetChainConfig("eip155:11155111")
 		require.NotNil(t, config)
-<<<<<<< HEAD
 		assert.Equal(t, "0xNew...", config.GatewayAddress)
 		assert.True(t, config.Enabled.IsInboundEnabled || config.Enabled.IsOutboundEnabled)
-=======
-		assert.Equal(t, "https://new.example.com", config.PublicRpcUrl)
-		assert.True(t, config.Enabled.IsInboundEnabled)
->>>>>>> a72c5079
 	})
 
 	t.Run("DuplicateTokens", func(t *testing.T) {
