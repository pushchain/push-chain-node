--- conflicted
+++ resolved
@@ -17,14 +17,7 @@
 			Chain:          "eip155:1",
 			VmType:         uregistrytypes.VmType_EVM,
 			GatewayAddress: "0x123",
-<<<<<<< HEAD
-			Enabled: &uregistrytypes.ChainEnabled{IsInboundEnabled: true, IsOutboundEnabled: true},
-=======
-			Enabled: &uregistrytypes.ChainEnabled{
-				IsInboundEnabled:  true,
-				IsOutboundEnabled: true,
-			},
->>>>>>> a72c5079
+			Enabled:        &uregistrytypes.ChainEnabled{IsInboundEnabled: true, IsOutboundEnabled: true},
 		}
 
 		client := NewBaseChainClient(config)
@@ -68,14 +61,7 @@
 			Chain:          "solana:mainnet",
 			VmType:         uregistrytypes.VmType_SVM,
 			GatewayAddress: "Sol123",
-<<<<<<< HEAD
-			Enabled: &uregistrytypes.ChainEnabled{IsInboundEnabled: true, IsOutboundEnabled: true},
-=======
-			Enabled: &uregistrytypes.ChainEnabled{
-				IsInboundEnabled:  true,
-				IsOutboundEnabled: true,
-			},
->>>>>>> a72c5079
+			Enabled:        &uregistrytypes.ChainEnabled{IsInboundEnabled: true, IsOutboundEnabled: true},
 		}
 		client := NewBaseChainClient(config)
 
