package svm

import (
	"context"
	"fmt"
	"strings"
	"time"

	"github.com/gagliardetto/solana-go/rpc"
	"github.com/rs/zerolog"

<<<<<<< HEAD
	"github.com/rollchains/pchain/universalClient/chains/common"
	"github.com/rollchains/pchain/universalClient/config"
	"github.com/rollchains/pchain/universalClient/db"
	"github.com/rollchains/pchain/universalClient/rpcpool"
	uregistrytypes "github.com/rollchains/pchain/x/uregistry/types"
=======
	"github.com/pushchain/push-chain-node/universalClient/chains/common"
	uregistrytypes "github.com/pushchain/push-chain-node/x/uregistry/types"
>>>>>>> a72c5079
)

// Client implements the ChainClient interface for Solana chains
type Client struct {
	*common.BaseChainClient
	logger         zerolog.Logger
	genesisHash    string           // Genesis hash extracted from CAIP-2
	rpcPool        *rpcpool.Manager // Pool manager for RPC endpoints
	gatewayHandler *GatewayHandler
	database       *db.DB
	appConfig      *config.Config
	retryManager   *common.RetryManager
	voteHandler    common.VoteHandler // Optional vote handler
	stopCh         chan struct{}
}

// NewClient creates a new Solana chain client
func NewClient(config *uregistrytypes.ChainConfig, database *db.DB, appConfig *config.Config, logger zerolog.Logger) (*Client, error) {
	if config == nil {
		return nil, fmt.Errorf("config is nil")
	}

	if config.VmType != uregistrytypes.VmType_SVM {
		return nil, fmt.Errorf("invalid VM type for Solana client: %v", config.VmType)
	}

	// Parse CAIP-2 chain ID (e.g., "solana:EtWTRABZaYq6iMfeYKouRu166VU2xqa1")
	genesisHash, err := parseSolanaChainID(config.Chain)
	if err != nil {
		return nil, fmt.Errorf("failed to parse chain ID: %w", err)
	}

	client := &Client{
		BaseChainClient: common.NewBaseChainClient(config),
		logger: logger.With().
			Str("component", "solana_client").
			Str("chain", config.Chain).
			Logger(),
		genesisHash:  genesisHash,
		database:     database,
		appConfig:    appConfig,
		retryManager: common.NewRetryManager(nil, logger),
		stopCh:       make(chan struct{}),
	}

	return client, nil
}

// getRPCURLs returns the list of RPC URLs to use for this chain
func (c *Client) getRPCURLs() []string {
	// Only use RPC URLs from local config - no fallback to registry
	if c.appConfig != nil {
		urls := common.GetRPCURLs(c.GetConfig(), c.appConfig)

		if len(urls) > 0 {
			c.logger.Info().
				Str("chain", c.GetConfig().Chain).
				Int("url_count", len(urls)).
				Msg("using RPC URLs from local configuration")
			return urls
		}
	}

	chainName := ""
	if c.GetConfig() != nil {
		chainName = c.GetConfig().Chain
	}
	c.logger.Warn().
		Str("chain", chainName).
		Msg("no RPC URLs configured for chain in local config")
	return []string{}
}

// getRPCClient returns an RPC client from the pool
func (c *Client) getRPCClient() (*rpc.Client, error) {
	if c.rpcPool == nil {
		return nil, fmt.Errorf("RPC pool not initialized")
	}

	endpoint, err := c.rpcPool.SelectEndpoint()
	if err != nil {
		return nil, fmt.Errorf("failed to select endpoint from pool: %w", err)
	}

	// Use the helper function from pool_adapter.go
	return GetSolanaClientFromPool(endpoint)
}

// executeWithFailover executes a function with automatic failover across RPC endpoints
func (c *Client) executeWithFailover(ctx context.Context, operation string, fn func(*rpc.Client) error) error {
	if c.rpcPool == nil {
		return fmt.Errorf("RPC pool not initialized for %s", operation)
	}

	// Use pool with automatic failover
	maxAttempts := 3 // Limit attempts to avoid infinite loops

	for attempt := 0; attempt < maxAttempts; attempt++ {
		endpoint, err := c.rpcPool.SelectEndpoint()
		if err != nil {
			return fmt.Errorf("no healthy endpoints available for %s: %w", operation, err)
		}

		// Use the helper function from pool_adapter.go
		rpcClient, err := GetSolanaClientFromPool(endpoint)
		if err != nil {
			c.logger.Error().
				Str("operation", operation).
				Str("url", endpoint.URL).
				Err(err).
				Msg("failed to get Solana client from endpoint")
			continue
		}

		start := time.Now()
		err = fn(rpcClient)
		latency := time.Since(start)

		if err == nil {
			// Success - update metrics and return
			c.rpcPool.UpdateEndpointMetrics(endpoint, true, latency, nil)
			c.logger.Debug().
				Str("operation", operation).
				Str("url", endpoint.URL).
				Dur("latency", latency).
				Int("attempt", attempt+1).
				Msg("operation completed successfully")
			return nil
		}

		// Failure - update metrics and try next endpoint
		c.rpcPool.UpdateEndpointMetrics(endpoint, false, latency, err)
		c.logger.Warn().
			Str("operation", operation).
			Str("url", endpoint.URL).
			Dur("latency", latency).
			Int("attempt", attempt+1).
			Err(err).
			Msg("operation failed, trying next endpoint")
	}

	return fmt.Errorf("operation %s failed after %d attempts", operation, maxAttempts)
}

// Start initializes and starts the Solana chain client
func (c *Client) Start(ctx context.Context) error {
	// Create a long-lived context for this client
	// Don't use the passed context directly as it may be short-lived
	clientCtx := context.Background()
	c.SetContext(clientCtx)

	// Get RPC URLs for this chain
	rpcURLs := c.getRPCURLs()
	if len(rpcURLs) == 0 {
		return fmt.Errorf("no RPC URLs configured for chain %s", c.GetConfig().Chain)
	}

	c.logger.Info().
		Str("genesis_hash", c.genesisHash).
		Int("rpc_url_count", len(rpcURLs)).
		Strs("rpc_urls", rpcURLs).
		Msg("starting Solana chain client")

	// Connect with retry logic - use clientCtx for long-lived operations
	err := c.retryManager.ExecuteWithRetry(ctx, "initial_connection", func() error {
		return c.connect(clientCtx)
	})
	if err != nil {
		return fmt.Errorf("failed to establish initial connection: %w", err)
	}

	// RPCPool handles all connection monitoring now

	c.logger.Info().Msg("Solana chain client started successfully")

	// Initialize gateway handler if gateway is configured
	if c.GetConfig() != nil && c.GetConfig().GatewayAddress != "" {
		// Create gateway handler with parent client reference for pool access
		handler, err := NewGatewayHandler(
			c, // Pass the client instance for RPC pool access
			c.GetConfig(),
			c.database,
			c.appConfig,
			c.logger,
		)
		if err != nil {
			c.logger.Warn().Err(err).Msg("failed to create gateway handler")
			// Not a fatal error - continue without gateway support
		} else {
			c.gatewayHandler = handler
			
			// Set vote handler if available
			if c.voteHandler != nil {
				c.gatewayHandler.SetVoteHandler(c.voteHandler)
				c.logger.Info().Msg("vote handler set on gateway handler during initialization")
			}
			c.logger.Info().
				Str("gateway_address", c.GetConfig().GatewayAddress).
				Msg("gateway handler initialized")

			// Start watching for gateway events in background
			go c.watchGatewayEvents()
		}
	}

	return nil
}

// watchGatewayEvents starts watching for gateway events in the background
func (c *Client) watchGatewayEvents() {
	c.logger.Info().
		Str("gateway_address", c.GetConfig().GatewayAddress).
		Msg("starting gateway event watcher")

	// Use the client's own context which is long-lived
	ctx := c.Context()
	if ctx == nil {
		c.logger.Error().Msg("client context is nil, cannot start event watcher")
		return
	}

	for {
		select {
		case <-ctx.Done():
			c.logger.Info().Msg("stopping gateway event watcher: context done")
			return
		case <-c.stopCh:
			c.logger.Info().Msg("stopping gateway event watcher: stop signal")
			return
		default:
			// Check if we have available endpoints
			if c.rpcPool == nil {
				c.logger.Debug().Msg("waiting for RPC pool to be initialized")
				time.Sleep(5 * time.Second)
				continue
			}

			if c.rpcPool.GetHealthyEndpointCount() == 0 {
				c.logger.Debug().Msg("waiting for healthy endpoints")
				time.Sleep(5 * time.Second)
				continue
			}

			// Check if gateway handler is available
			if c.gatewayHandler == nil {
				c.logger.Error().Msg("gateway handler is not initialized")
				return
			}

			// Get the starting slot from database
			startSlot, err := c.gatewayHandler.GetStartSlot(ctx)
			if err != nil {
				c.logger.Error().Err(err).Msg("failed to get start slot")
				time.Sleep(5 * time.Second)
				continue
			}

			// Log the starting point
			c.logger.Info().
				Uint64("start_slot", startSlot).
				Msg("determined starting slot from database")

			// Start watching events
			eventChan, err := c.WatchGatewayEvents(ctx, 403697270)
			if err != nil {
				c.logger.Error().Err(err).Msg("failed to start watching gateway events")
				time.Sleep(5 * time.Second)
				continue
			}

			c.logger.Info().
				Uint64("from_slot", startSlot).
				Msg("gateway event watcher started")

			// Process events until error or disconnection
			watchErr := c.processGatewayEvents(ctx, eventChan)
			if watchErr != nil {
				c.logger.Error().Err(watchErr).Msg("gateway event processing error")
				time.Sleep(5 * time.Second)
			}
		}
	}
}

// processGatewayEvents processes events from the event channel
func (c *Client) processGatewayEvents(ctx context.Context, eventChan <-chan *common.GatewayEvent) error {
	for {
		select {
		case <-ctx.Done():
			return ctx.Err()
		case <-c.stopCh:
			return fmt.Errorf("stop signal received")
		case event, ok := <-eventChan:
			if !ok {
				return fmt.Errorf("event channel closed")
			}
			if event != nil {
				c.logger.Info().
					Str("tx_hash", event.TxHash).
					Str("method", event.Method).
					Uint64("slot", event.BlockNumber).
					Str("sender", event.Sender).
					Str("receiver", event.Receiver).
					Str("amount", event.Amount).
					Msg("received gateway event")

				// TODO: Process the event - e.g., send to a queue, update state, etc.
				// For now, we're just logging it
			}
		}
	}
}

// connect establishes connection to the Solana RPC endpoint(s)
func (c *Client) connect(ctx context.Context) error {
	rpcURLs := c.getRPCURLs()

	if len(rpcURLs) == 0 {
		return fmt.Errorf("no RPC URLs configured")
	}

	// Always use pool manager for consistency
	// Note: ctx here should be the long-lived clientCtx passed from Start()
	return c.initializeRPCPool(ctx, rpcURLs)
}

// initializeRPCPool creates and initializes the RPC pool manager
func (c *Client) initializeRPCPool(ctx context.Context, rpcURLs []string) error {
	c.logger.Info().
		Int("url_count", len(rpcURLs)).
		Msg("initializing Solana RPC pool")

	// Create pool manager using the new rpcpool module
	var poolConfig *config.RPCPoolConfig
	if c.appConfig != nil {
		poolConfig = &c.appConfig.RPCPoolConfig
	}
	c.rpcPool = rpcpool.NewManager(
		c.GetConfig().Chain,
		rpcURLs,
		poolConfig,
		CreateSVMClientFactory(),
		c.logger,
	)

	if c.rpcPool == nil {
		return fmt.Errorf("failed to create RPC pool manager")
	}

	// Set up health checker
	healthChecker := CreateSVMHealthChecker(c.genesisHash)
	c.rpcPool.HealthMonitor.SetHealthChecker(healthChecker)

	// Start the pool with the long-lived context
	// Note: ctx here should be the long-lived clientCtx passed from Start() -> connect()
	if err := c.rpcPool.Start(ctx); err != nil {
		return fmt.Errorf("failed to start RPC pool: %w", err)
	}

	c.logger.Info().
		Int("healthy_endpoints", c.rpcPool.GetHealthyEndpointCount()).
		Msg("Solana RPC pool initialized successfully")

	return nil
}

// SetVoteHandler sets the vote handler for confirmed transactions
func (c *Client) SetVoteHandler(handler common.VoteHandler) {
	c.voteHandler = handler
	if c.gatewayHandler != nil {
		c.gatewayHandler.SetVoteHandler(handler)
		c.logger.Info().Msg("vote handler set on Solana client and gateway handler")
	} else {
		c.logger.Debug().Msg("vote handler stored, will be set on gateway handler during start")
	}
}

// Stop gracefully shuts down the Solana chain client
func (c *Client) Stop() error {
	c.logger.Info().Msg("stopping Solana chain client")

	// Signal stop to all components
	close(c.stopCh)

	// Stop RPC pool
	if c.rpcPool != nil {
		c.rpcPool.Stop()
		c.rpcPool = nil
	}

	// Cancel context
	c.Cancel()

	c.logger.Info().Msg("Solana chain client stopped")
	return nil
}

// IsHealthy checks if the Solana chain client is operational
func (c *Client) IsHealthy() bool {
	if c.Context() == nil {
		return false
	}

	select {
	case <-c.Context().Done():
		return false
	default:
<<<<<<< HEAD
		// Check if we have healthy endpoints in the pool
		if c.rpcPool == nil {
=======
		// Check connection by getting health status
		ctx, cancel := context.WithTimeout(context.Background(), 5*time.Second)
		defer cancel()
		health, err := c.rpcClient.GetHealth(ctx)
		if err != nil {
			c.logger.Warn().Err(err).Msg("health check failed")
>>>>>>> a72c5079
			return false
		}

		healthyCount := c.rpcPool.GetHealthyEndpointCount()
		minHealthy := 1 // Default minimum
		if c.appConfig != nil {
			minHealthy = c.appConfig.RPCPoolConfig.MinHealthyEndpoints
		}
		return healthyCount >= minHealthy
	}
}

// GetGenesisHash returns the genesis hash
func (c *Client) GetGenesisHash() string {
	return c.genesisHash
}

// GetSlot returns the current slot
func (c *Client) GetSlot(ctx context.Context) (uint64, error) {
<<<<<<< HEAD
	var slot uint64

	err := c.executeWithFailover(ctx, "get_slot", func(client *rpc.Client) error {
		var err error
		slot, err = client.GetSlot(ctx, rpc.CommitmentFinalized)
		return err
	})

	if err != nil {
		return 0, fmt.Errorf("failed to get slot: %w", err)
	}

=======
	if c.rpcClient == nil {
		return 0, fmt.Errorf("client not connected")
	}
	slot, err := c.rpcClient.GetSlot(ctx, rpc.CommitmentFinalized)
	if err != nil {
		return 0, fmt.Errorf("failed to get slot: %w", err)
	}
>>>>>>> a72c5079
	return slot, nil
}

// GetRPCURL returns the first RPC endpoint URL from config or empty string
func (c *Client) GetRPCURL() string {
	urls := c.getRPCURLs()
	if len(urls) > 0 {
		return urls[0]
	}
	return ""
}

// parseSolanaChainID extracts the genesis hash from CAIP-2 format
func parseSolanaChainID(caip2 string) (string, error) {
	// Expected format: "solana:EtWTRABZaYq6iMfeYKouRu166VU2xqa1"
	parts := strings.Split(caip2, ":")
	if len(parts) != 2 {
		return "", fmt.Errorf("invalid CAIP-2 format: %s", caip2)
	}

	if parts[0] != "solana" {
		return "", fmt.Errorf("not a Solana chain: %s", parts[0])
	}

	genesisHash := parts[1]
	if genesisHash == "" {
		return "", fmt.Errorf("empty genesis hash")
	}

	return genesisHash, nil
}

// Gateway operation implementations

// GetLatestBlock returns the latest slot number
func (c *Client) GetLatestBlock(ctx context.Context) (uint64, error) {
	if c.gatewayHandler != nil {
		return c.gatewayHandler.GetLatestBlock(ctx)
	}

	// Fallback to direct client call
	return c.GetSlot(ctx)
}

// WatchGatewayEvents starts watching for gateway events
func (c *Client) WatchGatewayEvents(ctx context.Context, fromBlock uint64) (<-chan *common.GatewayEvent, error) {
	if c.gatewayHandler == nil {
		return nil, fmt.Errorf("gateway handler not initialized")
	}
	return c.gatewayHandler.WatchGatewayEvents(ctx, fromBlock)
}

// GetTransactionConfirmations returns the number of confirmations for a transaction
func (c *Client) GetTransactionConfirmations(ctx context.Context, txHash string) (uint64, error) {
	if c.gatewayHandler == nil {
		return 0, fmt.Errorf("gateway handler not initialized")
	}
	return c.gatewayHandler.GetTransactionConfirmations(ctx, txHash)
}

// IsConfirmed checks if a transaction has enough confirmations
func (c *Client) IsConfirmed(ctx context.Context, txHash string) (bool, error) {
	if c.gatewayHandler == nil {
		return false, fmt.Errorf("gateway handler not initialized")
	}
	return c.gatewayHandler.IsConfirmed(ctx, txHash)
}<|MERGE_RESOLUTION|>--- conflicted
+++ resolved
@@ -9,16 +9,11 @@
 	"github.com/gagliardetto/solana-go/rpc"
 	"github.com/rs/zerolog"
 
-<<<<<<< HEAD
 	"github.com/rollchains/pchain/universalClient/chains/common"
 	"github.com/rollchains/pchain/universalClient/config"
 	"github.com/rollchains/pchain/universalClient/db"
 	"github.com/rollchains/pchain/universalClient/rpcpool"
 	uregistrytypes "github.com/rollchains/pchain/x/uregistry/types"
-=======
-	"github.com/pushchain/push-chain-node/universalClient/chains/common"
-	uregistrytypes "github.com/pushchain/push-chain-node/x/uregistry/types"
->>>>>>> a72c5079
 )
 
 // Client implements the ChainClient interface for Solana chains
@@ -209,7 +204,7 @@
 			// Not a fatal error - continue without gateway support
 		} else {
 			c.gatewayHandler = handler
-			
+
 			// Set vote handler if available
 			if c.voteHandler != nil {
 				c.gatewayHandler.SetVoteHandler(c.voteHandler)
@@ -426,17 +421,8 @@
 	case <-c.Context().Done():
 		return false
 	default:
-<<<<<<< HEAD
 		// Check if we have healthy endpoints in the pool
 		if c.rpcPool == nil {
-=======
-		// Check connection by getting health status
-		ctx, cancel := context.WithTimeout(context.Background(), 5*time.Second)
-		defer cancel()
-		health, err := c.rpcClient.GetHealth(ctx)
-		if err != nil {
-			c.logger.Warn().Err(err).Msg("health check failed")
->>>>>>> a72c5079
 			return false
 		}
 
@@ -456,7 +442,6 @@
 
 // GetSlot returns the current slot
 func (c *Client) GetSlot(ctx context.Context) (uint64, error) {
-<<<<<<< HEAD
 	var slot uint64
 
 	err := c.executeWithFailover(ctx, "get_slot", func(client *rpc.Client) error {
@@ -469,15 +454,6 @@
 		return 0, fmt.Errorf("failed to get slot: %w", err)
 	}
 
-=======
-	if c.rpcClient == nil {
-		return 0, fmt.Errorf("client not connected")
-	}
-	slot, err := c.rpcClient.GetSlot(ctx, rpc.CommitmentFinalized)
-	if err != nil {
-		return 0, fmt.Errorf("failed to get slot: %w", err)
-	}
->>>>>>> a72c5079
 	return slot, nil
 }
 
